/* Straight-line strength reduction.
   Copyright (C) 2012-2013 Free Software Foundation, Inc.
   Contributed by Bill Schmidt, IBM <wschmidt@linux.ibm.com>

This file is part of GCC.

GCC is free software; you can redistribute it and/or modify it under
the terms of the GNU General Public License as published by the Free
Software Foundation; either version 3, or (at your option) any later
version.

GCC is distributed in the hope that it will be useful, but WITHOUT ANY
WARRANTY; without even the implied warranty of MERCHANTABILITY or
FITNESS FOR A PARTICULAR PURPOSE.  See the GNU General Public License
for more details.

You should have received a copy of the GNU General Public License
along with GCC; see the file COPYING3.  If not see
<http://www.gnu.org/licenses/>.  */

/* There are many algorithms for performing strength reduction on
   loops.  This is not one of them.  IVOPTS handles strength reduction
   of induction variables just fine.  This pass is intended to pick
   up the crumbs it leaves behind, by considering opportunities for
   strength reduction along dominator paths.

   Strength reduction addresses explicit multiplies, and certain
   multiplies implicit in addressing expressions.  It would also be
   possible to apply strength reduction to divisions and modulos,
   but such opportunities are relatively uncommon.

   Strength reduction is also currently restricted to integer operations.
   If desired, it could be extended to floating-point operations under
   control of something like -funsafe-math-optimizations.  */

#include "config.h"
#include "system.h"
#include "coretypes.h"
#include "tree.h"
#include "pointer-set.h"
#include "hash-table.h"
#include "basic-block.h"
#include "tree-ssa-alias.h"
#include "internal-fn.h"
#include "gimple-expr.h"
#include "is-a.h"
#include "gimple.h"
#include "gimple-iterator.h"
#include "gimplify-me.h"
#include "stor-layout.h"
#include "expr.h"
#include "tree-pass.h"
#include "cfgloop.h"
#include "gimple-pretty-print.h"
#include "gimple-ssa.h"
#include "tree-cfg.h"
#include "tree-phinodes.h"
#include "ssa-iterators.h"
#include "stringpool.h"
#include "tree-ssanames.h"
#include "domwalk.h"
#include "expmed.h"
#include "params.h"
#include "tree-ssa-address.h"
<<<<<<< HEAD
#include "wide-int-print.h"
=======
#include "tree-affine.h"
>>>>>>> 81927967

/* Information about a strength reduction candidate.  Each statement
   in the candidate table represents an expression of one of the
   following forms (the special case of CAND_REF will be described
   later):

   (CAND_MULT)  S1:  X = (B + i) * S
   (CAND_ADD)   S1:  X = B + (i * S)

   Here X and B are SSA names, i is an integer constant, and S is
   either an SSA name or a constant.  We call B the "base," i the
   "index", and S the "stride."

   Any statement S0 that dominates S1 and is of the form:

   (CAND_MULT)  S0:  Y = (B + i') * S
   (CAND_ADD)   S0:  Y = B + (i' * S)

   is called a "basis" for S1.  In both cases, S1 may be replaced by
   
                S1':  X = Y + (i - i') * S,

   where (i - i') * S is folded to the extent possible.

   All gimple statements are visited in dominator order, and each
   statement that may contribute to one of the forms of S1 above is
   given at least one entry in the candidate table.  Such statements
   include addition, pointer addition, subtraction, multiplication,
   negation, copies, and nontrivial type casts.  If a statement may
   represent more than one expression of the forms of S1 above, 
   multiple "interpretations" are stored in the table and chained
   together.  Examples:

   * An add of two SSA names may treat either operand as the base.
   * A multiply of two SSA names, likewise.
   * A copy or cast may be thought of as either a CAND_MULT with
     i = 0 and S = 1, or as a CAND_ADD with i = 0 or S = 0.

   Candidate records are allocated from an obstack.  They are addressed
   both from a hash table keyed on S1, and from a vector of candidate
   pointers arranged in predominator order.

   Opportunity note
   ----------------
   Currently we don't recognize:

     S0: Y = (S * i') - B
     S1: X = (S * i) - B

   as a strength reduction opportunity, even though this S1 would
   also be replaceable by the S1' above.  This can be added if it
   comes up in practice.

   Strength reduction in addressing
   --------------------------------
   There is another kind of candidate known as CAND_REF.  A CAND_REF
   describes a statement containing a memory reference having 
   complex addressing that might benefit from strength reduction.
   Specifically, we are interested in references for which 
   get_inner_reference returns a base address, offset, and bitpos as
   follows:

     base:    MEM_REF (T1, C1)
     offset:  MULT_EXPR (PLUS_EXPR (T2, C2), C3)
     bitpos:  C4 * BITS_PER_UNIT

   Here T1 and T2 are arbitrary trees, and C1, C2, C3, C4 are 
   arbitrary integer constants.  Note that C2 may be zero, in which
   case the offset will be MULT_EXPR (T2, C3).

   When this pattern is recognized, the original memory reference
   can be replaced with:

     MEM_REF (POINTER_PLUS_EXPR (T1, MULT_EXPR (T2, C3)),
              C1 + (C2 * C3) + C4)

   which distributes the multiply to allow constant folding.  When
   two or more addressing expressions can be represented by MEM_REFs
   of this form, differing only in the constants C1, C2, and C4,
   making this substitution produces more efficient addressing during
   the RTL phases.  When there are not at least two expressions with
   the same values of T1, T2, and C3, there is nothing to be gained
   by the replacement.

   Strength reduction of CAND_REFs uses the same infrastructure as
   that used by CAND_MULTs and CAND_ADDs.  We record T1 in the base (B)
   field, MULT_EXPR (T2, C3) in the stride (S) field, and 
   C1 + (C2 * C3) + C4 in the index (i) field.  A basis for a CAND_REF
   is thus another CAND_REF with the same B and S values.  When at 
   least two CAND_REFs are chained together using the basis relation,
   each of them is replaced as above, resulting in improved code
   generation for addressing.

   Conditional candidates
   ======================

   Conditional candidates are best illustrated with an example.
   Consider the code sequence:

   (1)  x_0 = ...;
   (2)  a_0 = x_0 * 5;          MULT (B: x_0; i: 0; S: 5)
        if (...)
   (3)    x_1 = x_0 + 1;        ADD  (B: x_0, i: 1; S: 1)
   (4)  x_2 = PHI <x_0, x_1>;   PHI  (B: x_0, i: 0, S: 1)
   (5)  x_3 = x_2 + 1;          ADD  (B: x_2, i: 1, S: 1)
   (6)  a_1 = x_3 * 5;          MULT (B: x_2, i: 1; S: 5)

   Here strength reduction is complicated by the uncertain value of x_2.
   A legitimate transformation is:

   (1)  x_0 = ...;
   (2)  a_0 = x_0 * 5;
        if (...)
	  {
   (3)      [x_1 = x_0 + 1;]
   (3a)     t_1 = a_0 + 5;
          }
   (4)  [x_2 = PHI <x_0, x_1>;]
   (4a) t_2 = PHI <a_0, t_1>;
   (5)  [x_3 = x_2 + 1;]
   (6r) a_1 = t_2 + 5;

   where the bracketed instructions may go dead.

   To recognize this opportunity, we have to observe that statement (6)
   has a "hidden basis" (2).  The hidden basis is unlike a normal basis
   in that the statement and the hidden basis have different base SSA
   names (x_2 and x_0, respectively).  The relationship is established
   when a statement's base name (x_2) is defined by a phi statement (4),
   each argument of which (x_0, x_1) has an identical "derived base name."
   If the argument is defined by a candidate (as x_1 is by (3)) that is a
   CAND_ADD having a stride of 1, the derived base name of the argument is
   the base name of the candidate (x_0).  Otherwise, the argument itself
   is its derived base name (as is the case with argument x_0).

   The hidden basis for statement (6) is the nearest dominating candidate
   whose base name is the derived base name (x_0) of the feeding phi (4), 
   and whose stride is identical to that of the statement.  We can then
   create the new "phi basis" (4a) and feeding adds along incoming arcs (3a),
   allowing the final replacement of (6) by the strength-reduced (6r).

   To facilitate this, a new kind of candidate (CAND_PHI) is introduced.
   A CAND_PHI is not a candidate for replacement, but is maintained in the
   candidate table to ease discovery of hidden bases.  Any phi statement
   whose arguments share a common derived base name is entered into the
   table with the derived base name, an (arbitrary) index of zero, and a
   stride of 1.  A statement with a hidden basis can then be detected by
   simply looking up its feeding phi definition in the candidate table,
   extracting the derived base name, and searching for a basis in the
   usual manner after substituting the derived base name.

   Note that the transformation is only valid when the original phi and 
   the statements that define the phi's arguments are all at the same
   position in the loop hierarchy.  */


/* Index into the candidate vector, offset by 1.  VECs are zero-based,
   while cand_idx's are one-based, with zero indicating null.  */
typedef unsigned cand_idx;

/* The kind of candidate.  */
enum cand_kind
{
  CAND_MULT,
  CAND_ADD,
  CAND_REF,
  CAND_PHI
};

struct slsr_cand_d
{
  /* The candidate statement S1.  */
  gimple cand_stmt;

  /* The base expression B:  often an SSA name, but not always.  */
  tree base_expr;

  /* The stride S.  */
  tree stride;

  /* The index constant i.  */
  widest_int index;

  /* The type of the candidate.  This is normally the type of base_expr,
     but casts may have occurred when combining feeding instructions.
     A candidate can only be a basis for candidates of the same final type.
     (For CAND_REFs, this is the type to be used for operand 1 of the
     replacement MEM_REF.)  */
  tree cand_type;

  /* The kind of candidate (CAND_MULT, etc.).  */
  enum cand_kind kind;

  /* Index of this candidate in the candidate vector.  */
  cand_idx cand_num;

  /* Index of the next candidate record for the same statement.
     A statement may be useful in more than one way (e.g., due to
     commutativity).  So we can have multiple "interpretations"
     of a statement.  */
  cand_idx next_interp;

  /* Index of the basis statement S0, if any, in the candidate vector.  */
  cand_idx basis;

  /* First candidate for which this candidate is a basis, if one exists.  */
  cand_idx dependent;

  /* Next candidate having the same basis as this one.  */
  cand_idx sibling;

  /* If this is a conditional candidate, the CAND_PHI candidate
     that defines the base SSA name B.  */
  cand_idx def_phi;

  /* Savings that can be expected from eliminating dead code if this
     candidate is replaced.  */
  int dead_savings;
};

typedef struct slsr_cand_d slsr_cand, *slsr_cand_t;
typedef const struct slsr_cand_d *const_slsr_cand_t;

/* Pointers to candidates are chained together as part of a mapping
   from base expressions to the candidates that use them.  */

struct cand_chain_d
{
  /* Base expression for the chain of candidates:  often, but not
     always, an SSA name.  */
  tree base_expr;

  /* Pointer to a candidate.  */
  slsr_cand_t cand;

  /* Chain pointer.  */
  struct cand_chain_d *next;

};

typedef struct cand_chain_d cand_chain, *cand_chain_t;
typedef const struct cand_chain_d *const_cand_chain_t;

/* Information about a unique "increment" associated with candidates
   having an SSA name for a stride.  An increment is the difference
   between the index of the candidate and the index of its basis,
   i.e., (i - i') as discussed in the module commentary.

   When we are not going to generate address arithmetic we treat
   increments that differ only in sign as the same, allowing sharing
   of the cost of initializers.  The absolute value of the increment
   is stored in the incr_info.  */

struct incr_info_d
{
  /* The increment that relates a candidate to its basis.  */
  widest_int incr;

  /* How many times the increment occurs in the candidate tree.  */
  unsigned count;

  /* Cost of replacing candidates using this increment.  Negative and
     zero costs indicate replacement should be performed.  */
  int cost;

  /* If this increment is profitable but is not -1, 0, or 1, it requires
     an initializer T_0 = stride * incr to be found or introduced in the
     nearest common dominator of all candidates.  This field holds T_0
     for subsequent use.  */
  tree initializer;

  /* If the initializer was found to already exist, this is the block
     where it was found.  */
  basic_block init_bb;
};

typedef struct incr_info_d incr_info, *incr_info_t;

/* Candidates are maintained in a vector.  If candidate X dominates
   candidate Y, then X appears before Y in the vector; but the
   converse does not necessarily hold.  */
static vec<slsr_cand_t> cand_vec;

enum cost_consts
{
  COST_NEUTRAL = 0,
  COST_INFINITE = 1000
};

enum stride_status
{
  UNKNOWN_STRIDE = 0,
  KNOWN_STRIDE = 1
};

enum phi_adjust_status
{
  NOT_PHI_ADJUST = 0,
  PHI_ADJUST = 1
};

enum count_phis_status
{
  DONT_COUNT_PHIS = 0,
  COUNT_PHIS = 1
};
 
/* Pointer map embodying a mapping from statements to candidates.  */
static struct pointer_map_t *stmt_cand_map;

/* Obstack for candidates.  */
static struct obstack cand_obstack;

/* Obstack for candidate chains.  */
static struct obstack chain_obstack;

/* An array INCR_VEC of incr_infos is used during analysis of related
   candidates having an SSA name for a stride.  INCR_VEC_LEN describes
   its current length.  MAX_INCR_VEC_LEN is used to avoid costly
   pathological cases. */
static incr_info_t incr_vec;
static unsigned incr_vec_len;
const int MAX_INCR_VEC_LEN = 16;

/* For a chain of candidates with unknown stride, indicates whether or not
   we must generate pointer arithmetic when replacing statements.  */
static bool address_arithmetic_p;

/* Forward function declarations.  */
static slsr_cand_t base_cand_from_table (tree);
static tree introduce_cast_before_cand (slsr_cand_t, tree, tree);
static bool legal_cast_p_1 (tree, tree);

/* Produce a pointer to the IDX'th candidate in the candidate vector.  */

static slsr_cand_t
lookup_cand (cand_idx idx)
{
  return cand_vec[idx - 1];
}

/* Helper for hashing a candidate chain header.  */

struct cand_chain_hasher : typed_noop_remove <cand_chain>
{
  typedef cand_chain value_type;
  typedef cand_chain compare_type;
  static inline hashval_t hash (const value_type *);
  static inline bool equal (const value_type *, const compare_type *);
};

inline hashval_t
cand_chain_hasher::hash (const value_type *p)
{
  tree base_expr = p->base_expr;
  return iterative_hash_expr (base_expr, 0);
}

inline bool
cand_chain_hasher::equal (const value_type *chain1, const compare_type *chain2)
{
  return operand_equal_p (chain1->base_expr, chain2->base_expr, 0);
}

/* Hash table embodying a mapping from base exprs to chains of candidates.  */
static hash_table <cand_chain_hasher> base_cand_map;

/* Pointer map used by tree_to_aff_combination_expand.  */
static struct pointer_map_t *name_expansions;
/* Pointer map embodying a mapping from bases to alternative bases.  */
static struct pointer_map_t *alt_base_map;

/* Given BASE, use the tree affine combiniation facilities to
   find the underlying tree expression for BASE, with any
   immediate offset excluded.  */

static tree
get_alternative_base (tree base)
{
  tree *result = (tree *) pointer_map_contains (alt_base_map, base);

  if (result == NULL)
    {
      tree expr;
      aff_tree aff;

      tree_to_aff_combination_expand (base, TREE_TYPE (base),
				      &aff, &name_expansions);
      aff.offset = tree_to_double_int (integer_zero_node);
      expr = aff_combination_to_tree (&aff);

      result = (tree *) pointer_map_insert (alt_base_map, base);
      gcc_assert (!*result);

      if (expr == base)
	*result = NULL;
      else
	*result = expr;
    }

  return *result;
}

/* Look in the candidate table for a CAND_PHI that defines BASE and
   return it if found; otherwise return NULL.  */

static cand_idx
find_phi_def (tree base)
{
  slsr_cand_t c;

  if (TREE_CODE (base) != SSA_NAME)
    return 0;

  c = base_cand_from_table (base);

  if (!c || c->kind != CAND_PHI)
    return 0;

  return c->cand_num;
}

/* Helper routine for find_basis_for_candidate.  May be called twice:
   once for the candidate's base expr, and optionally again either for
   the candidate's phi definition or for a CAND_REF's alternative base
   expression.  */

static slsr_cand_t
find_basis_for_base_expr (slsr_cand_t c, tree base_expr)
{
  cand_chain mapping_key;
  cand_chain_t chain;
  slsr_cand_t basis = NULL;

  // Limit potential of N^2 behavior for long candidate chains.
  int iters = 0;
  int max_iters = PARAM_VALUE (PARAM_MAX_SLSR_CANDIDATE_SCAN);

  mapping_key.base_expr = base_expr;
  chain = base_cand_map.find (&mapping_key);

  for (; chain && iters < max_iters; chain = chain->next, ++iters)
    {
      slsr_cand_t one_basis = chain->cand;

      if (one_basis->kind != c->kind
	  || one_basis->cand_stmt == c->cand_stmt
	  || !operand_equal_p (one_basis->stride, c->stride, 0)
	  || !types_compatible_p (one_basis->cand_type, c->cand_type)
	  || !dominated_by_p (CDI_DOMINATORS,
			      gimple_bb (c->cand_stmt),
			      gimple_bb (one_basis->cand_stmt)))
	continue;

      if (!basis || basis->cand_num < one_basis->cand_num)
	basis = one_basis;
    }

  return basis;
}

/* Use the base expr from candidate C to look for possible candidates
   that can serve as a basis for C.  Each potential basis must also
   appear in a block that dominates the candidate statement and have
   the same stride and type.  If more than one possible basis exists,
   the one with highest index in the vector is chosen; this will be
   the most immediately dominating basis.  */

static int
find_basis_for_candidate (slsr_cand_t c)
{
  slsr_cand_t basis = find_basis_for_base_expr (c, c->base_expr);

  /* If a candidate doesn't have a basis using its base expression,
     it may have a basis hidden by one or more intervening phis.  */
  if (!basis && c->def_phi)
    {
      basic_block basis_bb, phi_bb;
      slsr_cand_t phi_cand = lookup_cand (c->def_phi);
      basis = find_basis_for_base_expr (c, phi_cand->base_expr);

      if (basis)
	{
	  /* A hidden basis must dominate the phi-definition of the
	     candidate's base name.  */
	  phi_bb = gimple_bb (phi_cand->cand_stmt);
	  basis_bb = gimple_bb (basis->cand_stmt);

	  if (phi_bb == basis_bb
	      || !dominated_by_p (CDI_DOMINATORS, phi_bb, basis_bb))
	    {
	      basis = NULL;
	      c->basis = 0;
	    }

	  /* If we found a hidden basis, estimate additional dead-code
	     savings if the phi and its feeding statements can be removed.  */
	  if (basis && has_single_use (gimple_phi_result (phi_cand->cand_stmt)))
	    c->dead_savings += phi_cand->dead_savings;
	}
    }

  if (!basis && c->kind == CAND_REF)
    {
      tree alt_base_expr = get_alternative_base (c->base_expr);
      if (alt_base_expr)
	basis = find_basis_for_base_expr (c, alt_base_expr);
    }

  if (basis)
    {
      c->sibling = basis->dependent;
      basis->dependent = c->cand_num;
      return basis->cand_num;
    }

  return 0;
}

/* Record a mapping from BASE to C, indicating that C may potentially serve
   as a basis using that base expression.  BASE may be the same as
   C->BASE_EXPR; alternatively BASE can be a different tree that share the
   underlining expression of C->BASE_EXPR.  */

static void
record_potential_basis (slsr_cand_t c, tree base)
{
  cand_chain_t node;
  cand_chain **slot;

  gcc_assert (base);

  node = (cand_chain_t) obstack_alloc (&chain_obstack, sizeof (cand_chain));
  node->base_expr = base;
  node->cand = c;
  node->next = NULL;
  slot = base_cand_map.find_slot (node, INSERT);

  if (*slot)
    {
      cand_chain_t head = (cand_chain_t) (*slot);
      node->next = head->next;
      head->next = node;
    }
  else
    *slot = node;
}

/* Allocate storage for a new candidate and initialize its fields.
   Attempt to find a basis for the candidate.

   For CAND_REF, an alternative base may also be recorded and used
   to find a basis.  This helps cases where the expression hidden
   behind BASE (which is usually an SSA_NAME) has immediate offset,
   e.g.

     a2[i][j] = 1;
     a2[i + 20][j] = 2;  */

static slsr_cand_t
<<<<<<< HEAD
alloc_cand_and_find_basis (enum cand_kind kind, gimple gs, tree base, 
			   const widest_int &index, tree stride, tree ctype,
=======
alloc_cand_and_find_basis (enum cand_kind kind, gimple gs, tree base,
			   double_int index, tree stride, tree ctype,
>>>>>>> 81927967
			   unsigned savings)
{
  slsr_cand_t c = (slsr_cand_t) obstack_alloc (&cand_obstack,
					       sizeof (slsr_cand));
  c->cand_stmt = gs;
  c->base_expr = base;
  c->stride = stride;
  c->index = index;
  c->cand_type = ctype;
  c->kind = kind;
  c->cand_num = cand_vec.length () + 1;
  c->next_interp = 0;
  c->dependent = 0;
  c->sibling = 0;
  c->def_phi = kind == CAND_MULT ? find_phi_def (base) : 0;
  c->dead_savings = savings;

  cand_vec.safe_push (c);

  if (kind == CAND_PHI)
    c->basis = 0;
  else
    c->basis = find_basis_for_candidate (c);

  record_potential_basis (c, base);
  if (kind == CAND_REF)
    {
      tree alt_base = get_alternative_base (base);
      if (alt_base)
	record_potential_basis (c, alt_base);
    }

  return c;
}

/* Determine the target cost of statement GS when compiling according
   to SPEED.  */

static int
stmt_cost (gimple gs, bool speed)
{
  tree lhs, rhs1, rhs2;
  enum machine_mode lhs_mode;

  gcc_assert (is_gimple_assign (gs));
  lhs = gimple_assign_lhs (gs);
  rhs1 = gimple_assign_rhs1 (gs);
  lhs_mode = TYPE_MODE (TREE_TYPE (lhs));
  
  switch (gimple_assign_rhs_code (gs))
    {
    case MULT_EXPR:
      rhs2 = gimple_assign_rhs2 (gs);

      if (tree_fits_shwi_p (rhs2))
	return mult_by_coeff_cost (tree_to_shwi (rhs2), lhs_mode, speed);

      gcc_assert (TREE_CODE (rhs1) != INTEGER_CST);
      return mul_cost (speed, lhs_mode);

    case PLUS_EXPR:
    case POINTER_PLUS_EXPR:
    case MINUS_EXPR:
      return add_cost (speed, lhs_mode);

    case NEGATE_EXPR:
      return neg_cost (speed, lhs_mode);

    case NOP_EXPR:
      return convert_cost (lhs_mode, TYPE_MODE (TREE_TYPE (rhs1)), speed);

    /* Note that we don't assign costs to copies that in most cases
       will go away.  */
    default:
      ;
    }
  
  gcc_unreachable ();
  return 0;
}

/* Look up the defining statement for BASE_IN and return a pointer
   to its candidate in the candidate table, if any; otherwise NULL.
   Only CAND_ADD and CAND_MULT candidates are returned.  */

static slsr_cand_t
base_cand_from_table (tree base_in)
{
  slsr_cand_t *result;

  gimple def = SSA_NAME_DEF_STMT (base_in);
  if (!def)
    return (slsr_cand_t) NULL;

  result = (slsr_cand_t *) pointer_map_contains (stmt_cand_map, def);
  
  if (result && (*result)->kind != CAND_REF)
    return *result;

  return (slsr_cand_t) NULL;
}

/* Add an entry to the statement-to-candidate mapping.  */

static void
add_cand_for_stmt (gimple gs, slsr_cand_t c)
{
  void **slot = pointer_map_insert (stmt_cand_map, gs);
  gcc_assert (!*slot);
  *slot = c;
}

/* Given PHI which contains a phi statement, determine whether it
   satisfies all the requirements of a phi candidate.  If so, create
   a candidate.  Note that a CAND_PHI never has a basis itself, but
   is used to help find a basis for subsequent candidates.  */

static void
slsr_process_phi (gimple phi, bool speed)
{
  unsigned i;
  tree arg0_base = NULL_TREE, base_type;
  slsr_cand_t c;
  struct loop *cand_loop = gimple_bb (phi)->loop_father;
  unsigned savings = 0;

  /* A CAND_PHI requires each of its arguments to have the same
     derived base name.  (See the module header commentary for a
     definition of derived base names.)  Furthermore, all feeding
     definitions must be in the same position in the loop hierarchy
     as PHI.  */

  for (i = 0; i < gimple_phi_num_args (phi); i++)
    {
      slsr_cand_t arg_cand;
      tree arg = gimple_phi_arg_def (phi, i);
      tree derived_base_name = NULL_TREE;
      gimple arg_stmt = NULL;
      basic_block arg_bb = NULL;

      if (TREE_CODE (arg) != SSA_NAME)
	return;

      arg_cand = base_cand_from_table (arg);

      if (arg_cand)
	{
	  while (arg_cand->kind != CAND_ADD && arg_cand->kind != CAND_PHI)
	    {
	      if (!arg_cand->next_interp)
		return;

	      arg_cand = lookup_cand (arg_cand->next_interp);
	    }

	  if (!integer_onep (arg_cand->stride))
	    return;

	  derived_base_name = arg_cand->base_expr;
	  arg_stmt = arg_cand->cand_stmt;
	  arg_bb = gimple_bb (arg_stmt);

	  /* Gather potential dead code savings if the phi statement
	     can be removed later on.  */
	  if (has_single_use (arg))
	    {
	      if (gimple_code (arg_stmt) == GIMPLE_PHI)
		savings += arg_cand->dead_savings;
	      else
		savings += stmt_cost (arg_stmt, speed);
	    }
	}
      else
	{
	  derived_base_name = arg;

	  if (SSA_NAME_IS_DEFAULT_DEF (arg))
	    arg_bb = single_succ (ENTRY_BLOCK_PTR_FOR_FN (cfun));
	  else
	    gimple_bb (SSA_NAME_DEF_STMT (arg));
	}

      if (!arg_bb || arg_bb->loop_father != cand_loop)
	return;

      if (i == 0)
	arg0_base = derived_base_name;
      else if (!operand_equal_p (derived_base_name, arg0_base, 0))
	return;
    }

  /* Create the candidate.  "alloc_cand_and_find_basis" is named
     misleadingly for this case, as no basis will be sought for a
     CAND_PHI.  */
  base_type = TREE_TYPE (arg0_base);

  c = alloc_cand_and_find_basis (CAND_PHI, phi, arg0_base,
				 0, integer_one_node, base_type, savings);

  /* Add the candidate to the statement-candidate mapping.  */
  add_cand_for_stmt (phi, c);
}

/* Given PBASE which is a pointer to tree, look up the defining
   statement for it and check whether the candidate is in the
   form of:

     X = B + (1 * S), S is integer constant
     X = B + (i * S), S is integer one

   If so, set PBASE to the candidate's base_expr and return double
   int (i * S).
   Otherwise, just return double int zero.  */

static widest_int
backtrace_base_for_ref (tree *pbase)
{
  tree base_in = *pbase;
  slsr_cand_t base_cand;

  STRIP_NOPS (base_in);

  /* Strip off widening conversion(s) to handle cases where
     e.g. 'B' is widened from an 'int' in order to calculate
     a 64-bit address.  */
  if (CONVERT_EXPR_P (base_in)
      && legal_cast_p_1 (base_in, TREE_OPERAND (base_in, 0)))
    base_in = get_unwidened (base_in, NULL_TREE);

  if (TREE_CODE (base_in) != SSA_NAME)
    return 0;

  base_cand = base_cand_from_table (base_in);

  while (base_cand && base_cand->kind != CAND_PHI)
    {
      if (base_cand->kind == CAND_ADD
	  && base_cand->index == 1
	  && TREE_CODE (base_cand->stride) == INTEGER_CST)
	{
	  /* X = B + (1 * S), S is integer constant.  */
	  *pbase = base_cand->base_expr;
	  return wi::to_widest (base_cand->stride);
	}
      else if (base_cand->kind == CAND_ADD
	       && TREE_CODE (base_cand->stride) == INTEGER_CST
	       && integer_onep (base_cand->stride))
	{
	  /* X = B + (i * S), S is integer one.  */
	  *pbase = base_cand->base_expr;
	  return base_cand->index;
	}

      if (base_cand->next_interp)
	base_cand = lookup_cand (base_cand->next_interp);
      else
	base_cand = NULL;
    }

  return 0;
}

/* Look for the following pattern:

    *PBASE:    MEM_REF (T1, C1)

    *POFFSET:  MULT_EXPR (T2, C3)        [C2 is zero]
                     or
               MULT_EXPR (PLUS_EXPR (T2, C2), C3)
                     or
               MULT_EXPR (MINUS_EXPR (T2, -C2), C3)

    *PINDEX:   C4 * BITS_PER_UNIT

   If not present, leave the input values unchanged and return FALSE.
   Otherwise, modify the input values as follows and return TRUE:

    *PBASE:    T1
    *POFFSET:  MULT_EXPR (T2, C3)
    *PINDEX:   C1 + (C2 * C3) + C4

   When T2 is recorded by a CAND_ADD in the form of (T2' + C5), it
   will be further restructured to:

    *PBASE:    T1
    *POFFSET:  MULT_EXPR (T2', C3)
    *PINDEX:   C1 + (C2 * C3) + C4 + (C5 * C3)  */

static bool
restructure_reference (tree *pbase, tree *poffset, widest_int *pindex,
		       tree *ptype)
{
  tree base = *pbase, offset = *poffset;
  widest_int index = *pindex;
  tree mult_op0, t1, t2, type;
  widest_int c1, c2, c3, c4, c5;

  if (!base
      || !offset
      || TREE_CODE (base) != MEM_REF
      || TREE_CODE (offset) != MULT_EXPR
      || TREE_CODE (TREE_OPERAND (offset, 1)) != INTEGER_CST
      || wi::umod_floor (index, BITS_PER_UNIT) != 0)
    return false;

  t1 = TREE_OPERAND (base, 0);
  c1 = widest_int::from (mem_ref_offset (base), SIGNED);
  type = TREE_TYPE (TREE_OPERAND (base, 1));

  mult_op0 = TREE_OPERAND (offset, 0);
  c3 = wi::to_widest (TREE_OPERAND (offset, 1));

  if (TREE_CODE (mult_op0) == PLUS_EXPR)

    if (TREE_CODE (TREE_OPERAND (mult_op0, 1)) == INTEGER_CST)
      {
	t2 = TREE_OPERAND (mult_op0, 0);
	c2 = wi::to_widest (TREE_OPERAND (mult_op0, 1));
      }
    else
      return false;

  else if (TREE_CODE (mult_op0) == MINUS_EXPR)

    if (TREE_CODE (TREE_OPERAND (mult_op0, 1)) == INTEGER_CST)
      {
	t2 = TREE_OPERAND (mult_op0, 0);
	c2 = -wi::to_widest (TREE_OPERAND (mult_op0, 1));
      }
    else
      return false;

  else
    {
      t2 = mult_op0;
      c2 = 0;
    }

  c4 = wi::lrshift (index, LOG2_BITS_PER_UNIT);
  c5 = backtrace_base_for_ref (&t2);

  *pbase = t1;
  *poffset = fold_build2 (MULT_EXPR, sizetype, fold_convert (sizetype, t2),
			  wide_int_to_tree (sizetype, c3));
  *pindex = c1 + c2 * c3 + c4 + c5 * c3;
  *ptype = type;

  return true;
}

/* Given GS which contains a data reference, create a CAND_REF entry in
   the candidate table and attempt to find a basis.  */

static void
slsr_process_ref (gimple gs)
{
  tree ref_expr, base, offset, type;
  HOST_WIDE_INT bitsize, bitpos;
  enum machine_mode mode;
  int unsignedp, volatilep;
  slsr_cand_t c;

  if (gimple_vdef (gs))
    ref_expr = gimple_assign_lhs (gs);
  else
    ref_expr = gimple_assign_rhs1 (gs);

  if (!handled_component_p (ref_expr)
      || TREE_CODE (ref_expr) == BIT_FIELD_REF
      || (TREE_CODE (ref_expr) == COMPONENT_REF
	  && DECL_BIT_FIELD (TREE_OPERAND (ref_expr, 1))))
    return;

  base = get_inner_reference (ref_expr, &bitsize, &bitpos, &offset, &mode,
			      &unsignedp, &volatilep, false);
  widest_int index = bitpos;

  if (!restructure_reference (&base, &offset, &index, &type))
    return;

  c = alloc_cand_and_find_basis (CAND_REF, gs, base, index, offset,
				 type, 0);

  /* Add the candidate to the statement-candidate mapping.  */
  add_cand_for_stmt (gs, c);
}

/* Create a candidate entry for a statement GS, where GS multiplies
   two SSA names BASE_IN and STRIDE_IN.  Propagate any known information
   about the two SSA names into the new candidate.  Return the new
   candidate.  */

static slsr_cand_t
create_mul_ssa_cand (gimple gs, tree base_in, tree stride_in, bool speed)
{
  tree base = NULL_TREE, stride = NULL_TREE, ctype = NULL_TREE;
  widest_int index;
  unsigned savings = 0;
  slsr_cand_t c;
  slsr_cand_t base_cand = base_cand_from_table (base_in);

  /* Look at all interpretations of the base candidate, if necessary,
     to find information to propagate into this candidate.  */
  while (base_cand && !base && base_cand->kind != CAND_PHI)
    {

      if (base_cand->kind == CAND_MULT && integer_onep (base_cand->stride))
	{
	  /* Y = (B + i') * 1
	     X = Y * Z
	     ================
	     X = (B + i') * Z  */
	  base = base_cand->base_expr;
	  index = base_cand->index;
	  stride = stride_in;
	  ctype = base_cand->cand_type;
	  if (has_single_use (base_in))
	    savings = (base_cand->dead_savings 
		       + stmt_cost (base_cand->cand_stmt, speed));
	}
      else if (base_cand->kind == CAND_ADD
	       && TREE_CODE (base_cand->stride) == INTEGER_CST)
	{
	  /* Y = B + (i' * S), S constant
	     X = Y * Z
	     ============================
	     X = B + ((i' * S) * Z)  */
	  base = base_cand->base_expr;
	  index = base_cand->index * wi::to_widest (base_cand->stride);
	  stride = stride_in;
	  ctype = base_cand->cand_type;
	  if (has_single_use (base_in))
	    savings = (base_cand->dead_savings
		       + stmt_cost (base_cand->cand_stmt, speed));
	}

      if (base_cand->next_interp)
	base_cand = lookup_cand (base_cand->next_interp);
      else
	base_cand = NULL;
    }

  if (!base)
    {
      /* No interpretations had anything useful to propagate, so
	 produce X = (Y + 0) * Z.  */
      base = base_in;
      index = 0;
      stride = stride_in;
      ctype = TREE_TYPE (base_in);
    }

  c = alloc_cand_and_find_basis (CAND_MULT, gs, base, index, stride,
				 ctype, savings);
  return c;
}

/* Create a candidate entry for a statement GS, where GS multiplies
   SSA name BASE_IN by constant STRIDE_IN.  Propagate any known
   information about BASE_IN into the new candidate.  Return the new
   candidate.  */

static slsr_cand_t
create_mul_imm_cand (gimple gs, tree base_in, tree stride_in, bool speed)
{
  tree base = NULL_TREE, stride = NULL_TREE, ctype = NULL_TREE;
  widest_int index, temp;
  unsigned savings = 0;
  slsr_cand_t c;
  slsr_cand_t base_cand = base_cand_from_table (base_in);

  /* Look at all interpretations of the base candidate, if necessary,
     to find information to propagate into this candidate.  */
  while (base_cand && !base && base_cand->kind != CAND_PHI)
    {
      if (base_cand->kind == CAND_MULT
	  && TREE_CODE (base_cand->stride) == INTEGER_CST)
	{
	  /* Y = (B + i') * S, S constant
	     X = Y * c
	     ============================
	     X = (B + i') * (S * c)  */
	  base = base_cand->base_expr;
	  index = base_cand->index;
	  temp = wi::to_widest (base_cand->stride) * wi::to_widest (stride_in);
	  stride = wide_int_to_tree (TREE_TYPE (stride_in), temp);
	  ctype = base_cand->cand_type;
	  if (has_single_use (base_in))
	    savings = (base_cand->dead_savings 
		       + stmt_cost (base_cand->cand_stmt, speed));
	}
      else if (base_cand->kind == CAND_ADD && integer_onep (base_cand->stride))
	{
	  /* Y = B + (i' * 1)
	     X = Y * c
	     ===========================
	     X = (B + i') * c  */
	  base = base_cand->base_expr;
	  index = base_cand->index;
	  stride = stride_in;
	  ctype = base_cand->cand_type;
	  if (has_single_use (base_in))
	    savings = (base_cand->dead_savings
		       + stmt_cost (base_cand->cand_stmt, speed));
	}
      else if (base_cand->kind == CAND_ADD
	       && base_cand->index == 1
	       && TREE_CODE (base_cand->stride) == INTEGER_CST)
	{
	  /* Y = B + (1 * S), S constant
	     X = Y * c
	     ===========================
	     X = (B + S) * c  */
	  base = base_cand->base_expr;
	  index = wi::to_widest (base_cand->stride);
	  stride = stride_in;
	  ctype = base_cand->cand_type;
	  if (has_single_use (base_in))
	    savings = (base_cand->dead_savings
		       + stmt_cost (base_cand->cand_stmt, speed));
	}

      if (base_cand->next_interp)
	base_cand = lookup_cand (base_cand->next_interp);
      else
	base_cand = NULL;
    }

  if (!base)
    {
      /* No interpretations had anything useful to propagate, so
	 produce X = (Y + 0) * c.  */
      base = base_in;
      index = 0;
      stride = stride_in;
      ctype = TREE_TYPE (base_in);
    }

  c = alloc_cand_and_find_basis (CAND_MULT, gs, base, index, stride,
				 ctype, savings);
  return c;
}

/* Given GS which is a multiply of scalar integers, make an appropriate
   entry in the candidate table.  If this is a multiply of two SSA names,
   create two CAND_MULT interpretations and attempt to find a basis for
   each of them.  Otherwise, create a single CAND_MULT and attempt to
   find a basis.  */

static void
slsr_process_mul (gimple gs, tree rhs1, tree rhs2, bool speed)
{
  slsr_cand_t c, c2;

  /* If this is a multiply of an SSA name with itself, it is highly
     unlikely that we will get a strength reduction opportunity, so
     don't record it as a candidate.  This simplifies the logic for
     finding a basis, so if this is removed that must be considered.  */
  if (rhs1 == rhs2)
    return;

  if (TREE_CODE (rhs2) == SSA_NAME)
    {
      /* Record an interpretation of this statement in the candidate table
	 assuming RHS1 is the base expression and RHS2 is the stride.  */
      c = create_mul_ssa_cand (gs, rhs1, rhs2, speed);

      /* Add the first interpretation to the statement-candidate mapping.  */
      add_cand_for_stmt (gs, c);

      /* Record another interpretation of this statement assuming RHS1
	 is the stride and RHS2 is the base expression.  */
      c2 = create_mul_ssa_cand (gs, rhs2, rhs1, speed);
      c->next_interp = c2->cand_num;
    }
  else
    {
      /* Record an interpretation for the multiply-immediate.  */
      c = create_mul_imm_cand (gs, rhs1, rhs2, speed);

      /* Add the interpretation to the statement-candidate mapping.  */
      add_cand_for_stmt (gs, c);
    }
}

/* Create a candidate entry for a statement GS, where GS adds two
   SSA names BASE_IN and ADDEND_IN if SUBTRACT_P is false, and
   subtracts ADDEND_IN from BASE_IN otherwise.  Propagate any known
   information about the two SSA names into the new candidate.
   Return the new candidate.  */

static slsr_cand_t
create_add_ssa_cand (gimple gs, tree base_in, tree addend_in,
		     bool subtract_p, bool speed)
{
  tree base = NULL_TREE, stride = NULL_TREE, ctype = NULL;
  widest_int index;
  unsigned savings = 0;
  slsr_cand_t c;
  slsr_cand_t base_cand = base_cand_from_table (base_in);
  slsr_cand_t addend_cand = base_cand_from_table (addend_in);

  /* The most useful transformation is a multiply-immediate feeding
     an add or subtract.  Look for that first.  */
  while (addend_cand && !base && addend_cand->kind != CAND_PHI)
    {
      if (addend_cand->kind == CAND_MULT
	  && addend_cand->index == 0
	  && TREE_CODE (addend_cand->stride) == INTEGER_CST)
	{
	  /* Z = (B + 0) * S, S constant
	     X = Y +/- Z
	     ===========================
	     X = Y + ((+/-1 * S) * B)  */
	  base = base_in;
	  index = wi::to_widest (addend_cand->stride);
	  if (subtract_p)
	    index = -index;
	  stride = addend_cand->base_expr;
	  ctype = TREE_TYPE (base_in);
	  if (has_single_use (addend_in))
	    savings = (addend_cand->dead_savings
		       + stmt_cost (addend_cand->cand_stmt, speed));
	}

      if (addend_cand->next_interp)
	addend_cand = lookup_cand (addend_cand->next_interp);
      else
	addend_cand = NULL;
    }

  while (base_cand && !base && base_cand->kind != CAND_PHI)
    {
      if (base_cand->kind == CAND_ADD
	  && (base_cand->index == 0
	      || operand_equal_p (base_cand->stride,
				  integer_zero_node, 0)))
	{
	  /* Y = B + (i' * S), i' * S = 0
	     X = Y +/- Z
	     ============================
	     X = B + (+/-1 * Z)  */
	  base = base_cand->base_expr;
	  index = subtract_p ? -1 : 1;
	  stride = addend_in;
	  ctype = base_cand->cand_type;
	  if (has_single_use (base_in))
	    savings = (base_cand->dead_savings
		       + stmt_cost (base_cand->cand_stmt, speed));
	}
      else if (subtract_p)
	{
	  slsr_cand_t subtrahend_cand = base_cand_from_table (addend_in);

	  while (subtrahend_cand && !base && subtrahend_cand->kind != CAND_PHI)
	    {
	      if (subtrahend_cand->kind == CAND_MULT
		  && subtrahend_cand->index == 0
		  && TREE_CODE (subtrahend_cand->stride) == INTEGER_CST)
		{
		  /* Z = (B + 0) * S, S constant
		     X = Y - Z
		     ===========================
		     Value:  X = Y + ((-1 * S) * B)  */
		  base = base_in;
		  index = wi::to_widest (subtrahend_cand->stride);
		  index = -index;
		  stride = subtrahend_cand->base_expr;
		  ctype = TREE_TYPE (base_in);
		  if (has_single_use (addend_in))
		    savings = (subtrahend_cand->dead_savings 
			       + stmt_cost (subtrahend_cand->cand_stmt, speed));
		}
	      
	      if (subtrahend_cand->next_interp)
		subtrahend_cand = lookup_cand (subtrahend_cand->next_interp);
	      else
		subtrahend_cand = NULL;
	    }
	}
      
      if (base_cand->next_interp)
	base_cand = lookup_cand (base_cand->next_interp);
      else
	base_cand = NULL;
    }

  if (!base)
    {
      /* No interpretations had anything useful to propagate, so
	 produce X = Y + (1 * Z).  */
      base = base_in;
      index = subtract_p ? -1 : 1;
      stride = addend_in;
      ctype = TREE_TYPE (base_in);
    }

  c = alloc_cand_and_find_basis (CAND_ADD, gs, base, index, stride,
				 ctype, savings);
  return c;
}

/* Create a candidate entry for a statement GS, where GS adds SSA
   name BASE_IN to constant INDEX_IN.  Propagate any known information
   about BASE_IN into the new candidate.  Return the new candidate.  */

static slsr_cand_t
create_add_imm_cand (gimple gs, tree base_in, const widest_int &index_in,
		     bool speed)
{
  enum cand_kind kind = CAND_ADD;
  tree base = NULL_TREE, stride = NULL_TREE, ctype = NULL_TREE;
  widest_int index, multiple;
  unsigned savings = 0;
  slsr_cand_t c;
  slsr_cand_t base_cand = base_cand_from_table (base_in);

  while (base_cand && !base && base_cand->kind != CAND_PHI)
    {
      signop sign = TYPE_SIGN (TREE_TYPE (base_cand->stride));

      if (TREE_CODE (base_cand->stride) == INTEGER_CST
	  && wi::multiple_of_p (index_in, wi::to_widest (base_cand->stride),
				sign, &multiple))
	{
	  /* Y = (B + i') * S, S constant, c = kS for some integer k
	     X = Y + c
	     ============================
	     X = (B + (i'+ k)) * S  
	  OR
	     Y = B + (i' * S), S constant, c = kS for some integer k
	     X = Y + c
	     ============================
	     X = (B + (i'+ k)) * S  */
	  kind = base_cand->kind;
	  base = base_cand->base_expr;
	  index = base_cand->index + multiple;
	  stride = base_cand->stride;
	  ctype = base_cand->cand_type;
	  if (has_single_use (base_in))
	    savings = (base_cand->dead_savings 
		       + stmt_cost (base_cand->cand_stmt, speed));
	}

      if (base_cand->next_interp)
	base_cand = lookup_cand (base_cand->next_interp);
      else
	base_cand = NULL;
    }

  if (!base)
    {
      /* No interpretations had anything useful to propagate, so
	 produce X = Y + (c * 1).  */
      kind = CAND_ADD;
      base = base_in;
      index = index_in;
      stride = integer_one_node;
      ctype = TREE_TYPE (base_in);
    }

  c = alloc_cand_and_find_basis (kind, gs, base, index, stride,
				 ctype, savings);
  return c;
}

/* Given GS which is an add or subtract of scalar integers or pointers,
   make at least one appropriate entry in the candidate table.  */

static void
slsr_process_add (gimple gs, tree rhs1, tree rhs2, bool speed)
{
  bool subtract_p = gimple_assign_rhs_code (gs) == MINUS_EXPR;
  slsr_cand_t c = NULL, c2;

  if (TREE_CODE (rhs2) == SSA_NAME)
    {
      /* First record an interpretation assuming RHS1 is the base expression
	 and RHS2 is the stride.  But it doesn't make sense for the
	 stride to be a pointer, so don't record a candidate in that case.  */
      if (!POINTER_TYPE_P (TREE_TYPE (rhs2)))
	{
	  c = create_add_ssa_cand (gs, rhs1, rhs2, subtract_p, speed);

	  /* Add the first interpretation to the statement-candidate
	     mapping.  */
	  add_cand_for_stmt (gs, c);
	}

      /* If the two RHS operands are identical, or this is a subtract,
	 we're done.  */
      if (operand_equal_p (rhs1, rhs2, 0) || subtract_p)
	return;

      /* Otherwise, record another interpretation assuming RHS2 is the
	 base expression and RHS1 is the stride, again provided that the
	 stride is not a pointer.  */
      if (!POINTER_TYPE_P (TREE_TYPE (rhs1)))
	{
	  c2 = create_add_ssa_cand (gs, rhs2, rhs1, false, speed);
	  if (c)
	    c->next_interp = c2->cand_num;
	  else
	    add_cand_for_stmt (gs, c2);
	}
    }
  else
    {
      /* Record an interpretation for the add-immediate.  */
      widest_int index = wi::to_widest (rhs2);
      if (subtract_p)
	index = -index;

      c = create_add_imm_cand (gs, rhs1, index, speed);

      /* Add the interpretation to the statement-candidate mapping.  */
      add_cand_for_stmt (gs, c);
    }
}

/* Given GS which is a negate of a scalar integer, make an appropriate
   entry in the candidate table.  A negate is equivalent to a multiply
   by -1.  */

static void
slsr_process_neg (gimple gs, tree rhs1, bool speed)
{
  /* Record a CAND_MULT interpretation for the multiply by -1.  */
  slsr_cand_t c = create_mul_imm_cand (gs, rhs1, integer_minus_one_node, speed);

  /* Add the interpretation to the statement-candidate mapping.  */
  add_cand_for_stmt (gs, c);
}

/* Help function for legal_cast_p, operating on two trees.  Checks
   whether it's allowable to cast from RHS to LHS.  See legal_cast_p
   for more details.  */

static bool
legal_cast_p_1 (tree lhs, tree rhs)
{
  tree lhs_type, rhs_type;
  unsigned lhs_size, rhs_size;
  bool lhs_wraps, rhs_wraps;

  lhs_type = TREE_TYPE (lhs);
  rhs_type = TREE_TYPE (rhs);
  lhs_size = TYPE_PRECISION (lhs_type);
  rhs_size = TYPE_PRECISION (rhs_type);
  lhs_wraps = TYPE_OVERFLOW_WRAPS (lhs_type);
  rhs_wraps = TYPE_OVERFLOW_WRAPS (rhs_type);

  if (lhs_size < rhs_size
      || (rhs_wraps && !lhs_wraps)
      || (rhs_wraps && lhs_wraps && rhs_size != lhs_size))
    return false;

  return true;
}

/* Return TRUE if GS is a statement that defines an SSA name from
   a conversion and is legal for us to combine with an add and multiply
   in the candidate table.  For example, suppose we have:

     A = B + i;
     C = (type) A;
     D = C * S;

   Without the type-cast, we would create a CAND_MULT for D with base B,
   index i, and stride S.  We want to record this candidate only if it
   is equivalent to apply the type cast following the multiply:

     A = B + i;
     E = A * S;
     D = (type) E;

   We will record the type with the candidate for D.  This allows us
   to use a similar previous candidate as a basis.  If we have earlier seen

     A' = B + i';
     C' = (type) A';
     D' = C' * S;

   we can replace D with

     D = D' + (i - i') * S;

   But if moving the type-cast would change semantics, we mustn't do this.

   This is legitimate for casts from a non-wrapping integral type to
   any integral type of the same or larger size.  It is not legitimate
   to convert a wrapping type to a non-wrapping type, or to a wrapping
   type of a different size.  I.e., with a wrapping type, we must
   assume that the addition B + i could wrap, in which case performing
   the multiply before or after one of the "illegal" type casts will
   have different semantics.  */

static bool
legal_cast_p (gimple gs, tree rhs)
{
  if (!is_gimple_assign (gs)
      || !CONVERT_EXPR_CODE_P (gimple_assign_rhs_code (gs)))
    return false;

  return legal_cast_p_1 (gimple_assign_lhs (gs), rhs);
}

/* Given GS which is a cast to a scalar integer type, determine whether
   the cast is legal for strength reduction.  If so, make at least one
   appropriate entry in the candidate table.  */

static void
slsr_process_cast (gimple gs, tree rhs1, bool speed)
{
  tree lhs, ctype;
  slsr_cand_t base_cand, c, c2;
  unsigned savings = 0;

  if (!legal_cast_p (gs, rhs1))
    return;

  lhs = gimple_assign_lhs (gs);
  base_cand = base_cand_from_table (rhs1);
  ctype = TREE_TYPE (lhs);

  if (base_cand && base_cand->kind != CAND_PHI)
    {
      while (base_cand)
	{
	  /* Propagate all data from the base candidate except the type,
	     which comes from the cast, and the base candidate's cast,
	     which is no longer applicable.  */
	  if (has_single_use (rhs1))
	    savings = (base_cand->dead_savings 
		       + stmt_cost (base_cand->cand_stmt, speed));

	  c = alloc_cand_and_find_basis (base_cand->kind, gs,
					 base_cand->base_expr,
					 base_cand->index, base_cand->stride,
					 ctype, savings);
	  if (base_cand->next_interp)
	    base_cand = lookup_cand (base_cand->next_interp);
	  else
	    base_cand = NULL;
	}
    }
  else 
    {
      /* If nothing is known about the RHS, create fresh CAND_ADD and
	 CAND_MULT interpretations:

	 X = Y + (0 * 1)
	 X = (Y + 0) * 1

	 The first of these is somewhat arbitrary, but the choice of
	 1 for the stride simplifies the logic for propagating casts
	 into their uses.  */
      c = alloc_cand_and_find_basis (CAND_ADD, gs, rhs1,
				     0, integer_one_node, ctype, 0);
      c2 = alloc_cand_and_find_basis (CAND_MULT, gs, rhs1,
				      0, integer_one_node, ctype, 0);
      c->next_interp = c2->cand_num;
    }

  /* Add the first (or only) interpretation to the statement-candidate
     mapping.  */
  add_cand_for_stmt (gs, c);
}

/* Given GS which is a copy of a scalar integer type, make at least one
   appropriate entry in the candidate table.

   This interface is included for completeness, but is unnecessary
   if this pass immediately follows a pass that performs copy 
   propagation, such as DOM.  */

static void
slsr_process_copy (gimple gs, tree rhs1, bool speed)
{
  slsr_cand_t base_cand, c, c2;
  unsigned savings = 0;

  base_cand = base_cand_from_table (rhs1);

  if (base_cand && base_cand->kind != CAND_PHI)
    {
      while (base_cand)
	{
	  /* Propagate all data from the base candidate.  */
	  if (has_single_use (rhs1))
	    savings = (base_cand->dead_savings 
		       + stmt_cost (base_cand->cand_stmt, speed));

	  c = alloc_cand_and_find_basis (base_cand->kind, gs,
					 base_cand->base_expr,
					 base_cand->index, base_cand->stride,
					 base_cand->cand_type, savings);
	  if (base_cand->next_interp)
	    base_cand = lookup_cand (base_cand->next_interp);
	  else
	    base_cand = NULL;
	}
    }
  else 
    {
      /* If nothing is known about the RHS, create fresh CAND_ADD and
	 CAND_MULT interpretations:

	 X = Y + (0 * 1)
	 X = (Y + 0) * 1

	 The first of these is somewhat arbitrary, but the choice of
	 1 for the stride simplifies the logic for propagating casts
	 into their uses.  */
      c = alloc_cand_and_find_basis (CAND_ADD, gs, rhs1,
				     0, integer_one_node, TREE_TYPE (rhs1), 0);
      c2 = alloc_cand_and_find_basis (CAND_MULT, gs, rhs1,
				      0, integer_one_node, TREE_TYPE (rhs1), 0);
      c->next_interp = c2->cand_num;
    }

  /* Add the first (or only) interpretation to the statement-candidate
     mapping.  */
  add_cand_for_stmt (gs, c);
}

class find_candidates_dom_walker : public dom_walker
{
public:
  find_candidates_dom_walker (cdi_direction direction)
    : dom_walker (direction) {}
  virtual void before_dom_children (basic_block);
};

/* Find strength-reduction candidates in block BB.  */

void
find_candidates_dom_walker::before_dom_children (basic_block bb)
{
  bool speed = optimize_bb_for_speed_p (bb);
  gimple_stmt_iterator gsi;

  for (gsi = gsi_start_phis (bb); !gsi_end_p (gsi); gsi_next (&gsi))
    slsr_process_phi (gsi_stmt (gsi), speed);

  for (gsi = gsi_start_bb (bb); !gsi_end_p (gsi); gsi_next (&gsi))
    {
      gimple gs = gsi_stmt (gsi);

      if (gimple_vuse (gs) && gimple_assign_single_p (gs))
	slsr_process_ref (gs);

      else if (is_gimple_assign (gs)
	       && SCALAR_INT_MODE_P
	            (TYPE_MODE (TREE_TYPE (gimple_assign_lhs (gs)))))
	{
	  tree rhs1 = NULL_TREE, rhs2 = NULL_TREE;

	  switch (gimple_assign_rhs_code (gs))
	    {
	    case MULT_EXPR:
	    case PLUS_EXPR:
	      rhs1 = gimple_assign_rhs1 (gs);
	      rhs2 = gimple_assign_rhs2 (gs);
	      /* Should never happen, but currently some buggy situations
		 in earlier phases put constants in rhs1.  */
	      if (TREE_CODE (rhs1) != SSA_NAME)
		continue;
	      break;

	    /* Possible future opportunity: rhs1 of a ptr+ can be
	       an ADDR_EXPR.  */
	    case POINTER_PLUS_EXPR:
	    case MINUS_EXPR:
	      rhs2 = gimple_assign_rhs2 (gs);
	      /* Fall-through.  */

	    case NOP_EXPR:
	    case MODIFY_EXPR:
	    case NEGATE_EXPR:
	      rhs1 = gimple_assign_rhs1 (gs);
	      if (TREE_CODE (rhs1) != SSA_NAME)
		continue;
	      break;

	    default:
	      ;
	    }

	  switch (gimple_assign_rhs_code (gs))
	    {
	    case MULT_EXPR:
	      slsr_process_mul (gs, rhs1, rhs2, speed);
	      break;

	    case PLUS_EXPR:
	    case POINTER_PLUS_EXPR:
	    case MINUS_EXPR:
	      slsr_process_add (gs, rhs1, rhs2, speed);
	      break;

	    case NEGATE_EXPR:
	      slsr_process_neg (gs, rhs1, speed);
	      break;

	    case NOP_EXPR:
	      slsr_process_cast (gs, rhs1, speed);
	      break;

	    case MODIFY_EXPR:
	      slsr_process_copy (gs, rhs1, speed);
	      break;

	    default:
	      ;
	    }
	}
    }
}

/* Dump a candidate for debug.  */

static void
dump_candidate (slsr_cand_t c)
{
  fprintf (dump_file, "%3d  [%d] ", c->cand_num,
	   gimple_bb (c->cand_stmt)->index);
  print_gimple_stmt (dump_file, c->cand_stmt, 0, 0);
  switch (c->kind)
    {
    case CAND_MULT:
      fputs ("     MULT : (", dump_file);
      print_generic_expr (dump_file, c->base_expr, 0);
      fputs (" + ", dump_file);
      print_decs (c->index, dump_file);
      fputs (") * ", dump_file);
      print_generic_expr (dump_file, c->stride, 0);
      fputs (" : ", dump_file);
      break;
    case CAND_ADD:
      fputs ("     ADD  : ", dump_file);
      print_generic_expr (dump_file, c->base_expr, 0);
      fputs (" + (", dump_file);
      print_decs (c->index, dump_file);
      fputs (" * ", dump_file);
      print_generic_expr (dump_file, c->stride, 0);
      fputs (") : ", dump_file);
      break;
    case CAND_REF:
      fputs ("     REF  : ", dump_file);
      print_generic_expr (dump_file, c->base_expr, 0);
      fputs (" + (", dump_file);
      print_generic_expr (dump_file, c->stride, 0);
      fputs (") + ", dump_file);
      print_decs (c->index, dump_file);
      fputs (" : ", dump_file);
      break;
    case CAND_PHI:
      fputs ("     PHI  : ", dump_file);
      print_generic_expr (dump_file, c->base_expr, 0);
      fputs (" + (unknown * ", dump_file);
      print_generic_expr (dump_file, c->stride, 0);
      fputs (") : ", dump_file);
      break;
    default:
      gcc_unreachable ();
    }
  print_generic_expr (dump_file, c->cand_type, 0);
  fprintf (dump_file, "\n     basis: %d  dependent: %d  sibling: %d\n",
	   c->basis, c->dependent, c->sibling);
  fprintf (dump_file, "     next-interp: %d  dead-savings: %d\n",
	   c->next_interp, c->dead_savings);
  if (c->def_phi)
    fprintf (dump_file, "     phi:  %d\n", c->def_phi);
  fputs ("\n", dump_file);
}

/* Dump the candidate vector for debug.  */

static void
dump_cand_vec (void)
{
  unsigned i;
  slsr_cand_t c;

  fprintf (dump_file, "\nStrength reduction candidate vector:\n\n");
  
  FOR_EACH_VEC_ELT (cand_vec, i, c)
    dump_candidate (c);
}

/* Callback used to dump the candidate chains hash table.  */

int
ssa_base_cand_dump_callback (cand_chain **slot, void *ignored ATTRIBUTE_UNUSED)
{
  const_cand_chain_t chain = *slot;
  cand_chain_t p;

  print_generic_expr (dump_file, chain->base_expr, 0);
  fprintf (dump_file, " -> %d", chain->cand->cand_num);

  for (p = chain->next; p; p = p->next)
    fprintf (dump_file, " -> %d", p->cand->cand_num);

  fputs ("\n", dump_file);
  return 1;
}

/* Dump the candidate chains.  */

static void
dump_cand_chains (void)
{
  fprintf (dump_file, "\nStrength reduction candidate chains:\n\n");
  base_cand_map.traverse_noresize <void *, ssa_base_cand_dump_callback> (NULL);
  fputs ("\n", dump_file);
}

/* Dump the increment vector for debug.  */

static void
dump_incr_vec (void)
{
  if (dump_file && (dump_flags & TDF_DETAILS))
    {
      unsigned i;

      fprintf (dump_file, "\nIncrement vector:\n\n");
  
      for (i = 0; i < incr_vec_len; i++)
	{
	  fprintf (dump_file, "%3d  increment:   ", i);
	  print_decs (incr_vec[i].incr, dump_file);
	  fprintf (dump_file, "\n     count:       %d", incr_vec[i].count);
	  fprintf (dump_file, "\n     cost:        %d", incr_vec[i].cost);
	  fputs ("\n     initializer: ", dump_file);
	  print_generic_expr (dump_file, incr_vec[i].initializer, 0);
	  fputs ("\n\n", dump_file);
	}
    }
}

/* Replace *EXPR in candidate C with an equivalent strength-reduced
   data reference.  */

static void
replace_ref (tree *expr, slsr_cand_t c)
{
  tree add_expr, mem_ref, acc_type = TREE_TYPE (*expr);
  unsigned HOST_WIDE_INT misalign;
  unsigned align;

  /* Ensure the memory reference carries the minimum alignment
     requirement for the data type.  See PR58041.  */
  get_object_alignment_1 (*expr, &align, &misalign);
  if (misalign != 0)
    align = (misalign & -misalign);
  if (align < TYPE_ALIGN (acc_type))
    acc_type = build_aligned_type (acc_type, align);

  add_expr = fold_build2 (POINTER_PLUS_EXPR, TREE_TYPE (c->base_expr),
			  c->base_expr, c->stride);
  mem_ref = fold_build2 (MEM_REF, acc_type, add_expr,
			 wide_int_to_tree (c->cand_type, c->index));

  /* Gimplify the base addressing expression for the new MEM_REF tree.  */
  gimple_stmt_iterator gsi = gsi_for_stmt (c->cand_stmt);
  TREE_OPERAND (mem_ref, 0)
    = force_gimple_operand_gsi (&gsi, TREE_OPERAND (mem_ref, 0),
				/*simple_p=*/true, NULL,
				/*before=*/true, GSI_SAME_STMT);
  copy_ref_info (mem_ref, *expr);
  *expr = mem_ref;
  update_stmt (c->cand_stmt);
}

/* Replace CAND_REF candidate C, each sibling of candidate C, and each
   dependent of candidate C with an equivalent strength-reduced data
   reference.  */

static void
replace_refs (slsr_cand_t c)
{
  if (dump_file && (dump_flags & TDF_DETAILS))
    {
      fputs ("Replacing reference: ", dump_file);
      print_gimple_stmt (dump_file, c->cand_stmt, 0, 0);
    }

  if (gimple_vdef (c->cand_stmt))
    {
      tree *lhs = gimple_assign_lhs_ptr (c->cand_stmt);
      replace_ref (lhs, c);
    }
  else
    {
      tree *rhs = gimple_assign_rhs1_ptr (c->cand_stmt);
      replace_ref (rhs, c);
    }

  if (dump_file && (dump_flags & TDF_DETAILS))
    {
      fputs ("With: ", dump_file);
      print_gimple_stmt (dump_file, c->cand_stmt, 0, 0);
      fputs ("\n", dump_file);
    }

  if (c->sibling)
    replace_refs (lookup_cand (c->sibling));

  if (c->dependent)
    replace_refs (lookup_cand (c->dependent));
}

/* Return TRUE if candidate C is dependent upon a PHI.  */

static bool
phi_dependent_cand_p (slsr_cand_t c)
{
  /* A candidate is not necessarily dependent upon a PHI just because
     it has a phi definition for its base name.  It may have a basis
     that relies upon the same phi definition, in which case the PHI
     is irrelevant to this candidate.  */
  return (c->def_phi
	  && c->basis
	  && lookup_cand (c->basis)->def_phi != c->def_phi);
}

/* Calculate the increment required for candidate C relative to 
   its basis.  */

static widest_int
cand_increment (slsr_cand_t c)
{
  slsr_cand_t basis;

  /* If the candidate doesn't have a basis, just return its own
     index.  This is useful in record_increments to help us find
     an existing initializer.  Also, if the candidate's basis is
     hidden by a phi, then its own index will be the increment
     from the newly introduced phi basis.  */
  if (!c->basis || phi_dependent_cand_p (c))
    return c->index;

  basis = lookup_cand (c->basis);
  gcc_assert (operand_equal_p (c->base_expr, basis->base_expr, 0));
  return c->index - basis->index;
}

/* Calculate the increment required for candidate C relative to
   its basis.  If we aren't going to generate pointer arithmetic
   for this candidate, return the absolute value of that increment
   instead.  */

static inline widest_int
cand_abs_increment (slsr_cand_t c)
{
  widest_int increment = cand_increment (c);

  if (!address_arithmetic_p && wi::neg_p (increment))
    increment = -increment;

  return increment;
}

/* Return TRUE iff candidate C has already been replaced under
   another interpretation.  */

static inline bool
cand_already_replaced (slsr_cand_t c)
{
  return (gimple_bb (c->cand_stmt) == 0);
}

/* Common logic used by replace_unconditional_candidate and
   replace_conditional_candidate.  */

static void
replace_mult_candidate (slsr_cand_t c, tree basis_name, widest_int bump)
{
  tree target_type = TREE_TYPE (gimple_assign_lhs (c->cand_stmt));
  enum tree_code cand_code = gimple_assign_rhs_code (c->cand_stmt);

  /* It is highly unlikely, but possible, that the resulting
     bump doesn't fit in a HWI.  Abandon the replacement
     in this case.  This does not affect siblings or dependents
     of C.  Restriction to signed HWI is conservative for unsigned
     types but allows for safe negation without twisted logic.  */
  if (wi::fits_shwi_p (bump)
      && bump.to_shwi () != HOST_WIDE_INT_MIN
      /* It is not useful to replace casts, copies, or adds of
	 an SSA name and a constant.  */
      && cand_code != MODIFY_EXPR
      && cand_code != NOP_EXPR
      && cand_code != PLUS_EXPR
      && cand_code != POINTER_PLUS_EXPR
      && cand_code != MINUS_EXPR)
    {
      enum tree_code code = PLUS_EXPR;
      tree bump_tree;
      gimple stmt_to_print = NULL;

      /* If the basis name and the candidate's LHS have incompatible
	 types, introduce a cast.  */
      if (!useless_type_conversion_p (target_type, TREE_TYPE (basis_name)))
	basis_name = introduce_cast_before_cand (c, target_type, basis_name);
      if (wi::neg_p (bump))
	{
	  code = MINUS_EXPR;
	  bump = -bump;
	}

      bump_tree = wide_int_to_tree (target_type, bump);

      if (dump_file && (dump_flags & TDF_DETAILS))
	{
	  fputs ("Replacing: ", dump_file);
	  print_gimple_stmt (dump_file, c->cand_stmt, 0, 0);
	}

      if (bump == 0)
	{
	  tree lhs = gimple_assign_lhs (c->cand_stmt);
	  gimple copy_stmt = gimple_build_assign (lhs, basis_name);
	  gimple_stmt_iterator gsi = gsi_for_stmt (c->cand_stmt);
	  gimple_set_location (copy_stmt, gimple_location (c->cand_stmt));
	  gsi_replace (&gsi, copy_stmt, false);
	  c->cand_stmt = copy_stmt;
	  if (dump_file && (dump_flags & TDF_DETAILS))
	    stmt_to_print = copy_stmt;
	}
      else
	{
	  tree rhs1, rhs2;
	  if (cand_code != NEGATE_EXPR) {
	    rhs1 = gimple_assign_rhs1 (c->cand_stmt);
	    rhs2 = gimple_assign_rhs2 (c->cand_stmt);
	  }
	  if (cand_code != NEGATE_EXPR
	      && ((operand_equal_p (rhs1, basis_name, 0)
		   && operand_equal_p (rhs2, bump_tree, 0))
		  || (operand_equal_p (rhs1, bump_tree, 0)
		      && operand_equal_p (rhs2, basis_name, 0))))
	    {
	      if (dump_file && (dump_flags & TDF_DETAILS))
		{
		  fputs ("(duplicate, not actually replacing)", dump_file);
		  stmt_to_print = c->cand_stmt;
		}
	    }
	  else
	    {
	      gimple_stmt_iterator gsi = gsi_for_stmt (c->cand_stmt);
	      gimple_assign_set_rhs_with_ops (&gsi, code,
					      basis_name, bump_tree);
	      update_stmt (gsi_stmt (gsi));
              c->cand_stmt = gsi_stmt (gsi);
	      if (dump_file && (dump_flags & TDF_DETAILS))
		stmt_to_print = gsi_stmt (gsi);
	    }
	}
  
      if (dump_file && (dump_flags & TDF_DETAILS))
	{
	  fputs ("With: ", dump_file);
	  print_gimple_stmt (dump_file, stmt_to_print, 0, 0);
	  fputs ("\n", dump_file);
  	}
    }
}

/* Replace candidate C with an add or subtract.   Note that we only
   operate on CAND_MULTs with known strides, so we will never generate
   a POINTER_PLUS_EXPR.  Each candidate X = (B + i) * S is replaced by
   X = Y + ((i - i') * S), as described in the module commentary.  The
   folded value ((i - i') * S) is referred to here as the "bump."  */

static void
replace_unconditional_candidate (slsr_cand_t c)
{
  slsr_cand_t basis;

  if (cand_already_replaced (c))
    return;

  basis = lookup_cand (c->basis);
  widest_int bump = cand_increment (c) * wi::to_widest (c->stride);

  replace_mult_candidate (c, gimple_assign_lhs (basis->cand_stmt), bump);
}

/* Return the index in the increment vector of the given INCREMENT,
   or -1 if not found.  The latter can occur if more than
   MAX_INCR_VEC_LEN increments have been found.  */

static inline int
incr_vec_index (const widest_int &increment)
{
  unsigned i;
  
  for (i = 0; i < incr_vec_len && increment != incr_vec[i].incr; i++)
    ;

  if (i < incr_vec_len)
    return i;
  else
    return -1;
}

/* Create a new statement along edge E to add BASIS_NAME to the product
   of INCREMENT and the stride of candidate C.  Create and return a new
   SSA name from *VAR to be used as the LHS of the new statement.
   KNOWN_STRIDE is true iff C's stride is a constant.  */

static tree
create_add_on_incoming_edge (slsr_cand_t c, tree basis_name,
			     widest_int increment, edge e, location_t loc,
			     bool known_stride)
{
  basic_block insert_bb;
  gimple_stmt_iterator gsi;
  tree lhs, basis_type;
  gimple new_stmt;

  /* If the add candidate along this incoming edge has the same
     index as C's hidden basis, the hidden basis represents this
     edge correctly.  */
  if (increment == 0)
    return basis_name;

  basis_type = TREE_TYPE (basis_name);
  lhs = make_temp_ssa_name (basis_type, NULL, "slsr");

  if (known_stride)
    {
      tree bump_tree;
      enum tree_code code = PLUS_EXPR;
      widest_int bump = increment * wi::to_widest (c->stride);
      if (wi::neg_p (bump))
	{
	  code = MINUS_EXPR;
	  bump = -bump;
	}

      bump_tree = wide_int_to_tree (basis_type, bump);
      new_stmt = gimple_build_assign_with_ops (code, lhs, basis_name,
					       bump_tree);
    }
  else
    {
      int i;
      bool negate_incr = (!address_arithmetic_p && wi::neg_p (increment));
      i = incr_vec_index (negate_incr ? -increment : increment);
      gcc_assert (i >= 0);

      if (incr_vec[i].initializer)
	{
	  enum tree_code code = negate_incr ? MINUS_EXPR : PLUS_EXPR;
	  new_stmt = gimple_build_assign_with_ops (code, lhs, basis_name,
						   incr_vec[i].initializer);
	}
      else if (increment == 1)
	new_stmt = gimple_build_assign_with_ops (PLUS_EXPR, lhs, basis_name,
						 c->stride);
      else if (increment == -1)
	new_stmt = gimple_build_assign_with_ops (MINUS_EXPR, lhs, basis_name,
						 c->stride);
      else
	gcc_unreachable ();
    }

  insert_bb = single_succ_p (e->src) ? e->src : split_edge (e);
  gsi = gsi_last_bb (insert_bb);

  if (!gsi_end_p (gsi) && is_ctrl_stmt (gsi_stmt (gsi)))
    gsi_insert_before (&gsi, new_stmt, GSI_NEW_STMT);
  else
    gsi_insert_after (&gsi, new_stmt, GSI_NEW_STMT);

  gimple_set_location (new_stmt, loc);

  if (dump_file && (dump_flags & TDF_DETAILS))
    {
      fprintf (dump_file, "Inserting in block %d: ", insert_bb->index);
      print_gimple_stmt (dump_file, new_stmt, 0, 0);
    }

  return lhs;
}

/* Given a candidate C with BASIS_NAME being the LHS of C's basis which
   is hidden by the phi node FROM_PHI, create a new phi node in the same
   block as FROM_PHI.  The new phi is suitable for use as a basis by C,
   with its phi arguments representing conditional adjustments to the
   hidden basis along conditional incoming paths.  Those adjustments are
   made by creating add statements (and sometimes recursively creating
   phis) along those incoming paths.  LOC is the location to attach to
   the introduced statements.  KNOWN_STRIDE is true iff C's stride is a
   constant.  */

static tree
create_phi_basis (slsr_cand_t c, gimple from_phi, tree basis_name,
		  location_t loc, bool known_stride)
{
  int i;
  tree name, phi_arg;
  gimple phi;
  vec<tree> phi_args;
  slsr_cand_t basis = lookup_cand (c->basis);
  int nargs = gimple_phi_num_args (from_phi);
  basic_block phi_bb = gimple_bb (from_phi);
  slsr_cand_t phi_cand = base_cand_from_table (gimple_phi_result (from_phi));
  phi_args.create (nargs);

  /* Process each argument of the existing phi that represents
     conditionally-executed add candidates.  */
  for (i = 0; i < nargs; i++)
    {
      edge e = (*phi_bb->preds)[i];
      tree arg = gimple_phi_arg_def (from_phi, i);
      tree feeding_def;

      /* If the phi argument is the base name of the CAND_PHI, then
	 this incoming arc should use the hidden basis.  */
      if (operand_equal_p (arg, phi_cand->base_expr, 0))
	if (basis->index == 0)
	  feeding_def = gimple_assign_lhs (basis->cand_stmt);
	else
	  {
	    widest_int incr = -basis->index;
	    feeding_def = create_add_on_incoming_edge (c, basis_name, incr,
						       e, loc, known_stride);
	  }
      else
	{
	  gimple arg_def = SSA_NAME_DEF_STMT (arg);

	  /* If there is another phi along this incoming edge, we must
	     process it in the same fashion to ensure that all basis
	     adjustments are made along its incoming edges.  */
	  if (gimple_code (arg_def) == GIMPLE_PHI)
	    feeding_def = create_phi_basis (c, arg_def, basis_name,
					    loc, known_stride);
	  else
	    {
	      slsr_cand_t arg_cand = base_cand_from_table (arg);
	      widest_int diff = arg_cand->index - basis->index;
	      feeding_def = create_add_on_incoming_edge (c, basis_name, diff,
							 e, loc, known_stride);
	    }
	}

      /* Because of recursion, we need to save the arguments in a vector
	 so we can create the PHI statement all at once.  Otherwise the
	 storage for the half-created PHI can be reclaimed.  */
      phi_args.safe_push (feeding_def);
    }

  /* Create the new phi basis.  */
  name = make_temp_ssa_name (TREE_TYPE (basis_name), NULL, "slsr");
  phi = create_phi_node (name, phi_bb);
  SSA_NAME_DEF_STMT (name) = phi;

  FOR_EACH_VEC_ELT (phi_args, i, phi_arg)
    {
      edge e = (*phi_bb->preds)[i];
      add_phi_arg (phi, phi_arg, e, loc);
    }

  update_stmt (phi);

  if (dump_file && (dump_flags & TDF_DETAILS))
    {
      fputs ("Introducing new phi basis: ", dump_file);
      print_gimple_stmt (dump_file, phi, 0, 0);
    }

  return name;
}

/* Given a candidate C whose basis is hidden by at least one intervening
   phi, introduce a matching number of new phis to represent its basis
   adjusted by conditional increments along possible incoming paths.  Then
   replace C as though it were an unconditional candidate, using the new
   basis.  */

static void
replace_conditional_candidate (slsr_cand_t c)
{
  tree basis_name, name;
  slsr_cand_t basis;
  location_t loc;

  /* Look up the LHS SSA name from C's basis.  This will be the 
     RHS1 of the adds we will introduce to create new phi arguments.  */
  basis = lookup_cand (c->basis);
  basis_name = gimple_assign_lhs (basis->cand_stmt);

  /* Create a new phi statement which will represent C's true basis
     after the transformation is complete.  */
  loc = gimple_location (c->cand_stmt);
  name = create_phi_basis (c, lookup_cand (c->def_phi)->cand_stmt,
			   basis_name, loc, KNOWN_STRIDE);
  /* Replace C with an add of the new basis phi and a constant.  */
  widest_int bump = c->index * wi::to_widest (c->stride);

  replace_mult_candidate (c, name, bump);
}

/* Compute the expected costs of inserting basis adjustments for
   candidate C with phi-definition PHI.  The cost of inserting 
   one adjustment is given by ONE_ADD_COST.  If PHI has arguments
   which are themselves phi results, recursively calculate costs
   for those phis as well.  */

static int
phi_add_costs (gimple phi, slsr_cand_t c, int one_add_cost)
{
  unsigned i;
  int cost = 0;
  slsr_cand_t phi_cand = base_cand_from_table (gimple_phi_result (phi));

  /* If we work our way back to a phi that isn't dominated by the hidden
     basis, this isn't a candidate for replacement.  Indicate this by
     returning an unreasonably high cost.  It's not easy to detect
     these situations when determining the basis, so we defer the
     decision until now.  */
  basic_block phi_bb = gimple_bb (phi);
  slsr_cand_t basis = lookup_cand (c->basis);
  basic_block basis_bb = gimple_bb (basis->cand_stmt);

  if (phi_bb == basis_bb || !dominated_by_p (CDI_DOMINATORS, phi_bb, basis_bb))
    return COST_INFINITE;

  for (i = 0; i < gimple_phi_num_args (phi); i++)
    {
      tree arg = gimple_phi_arg_def (phi, i);

      if (arg != phi_cand->base_expr)
	{
	  gimple arg_def = SSA_NAME_DEF_STMT (arg);

	  if (gimple_code (arg_def) == GIMPLE_PHI)
	    cost += phi_add_costs (arg_def, c, one_add_cost);
	  else
	    {
	      slsr_cand_t arg_cand = base_cand_from_table (arg);

	      if (arg_cand->index != c->index)
		cost += one_add_cost;
	    }
	}
    }

  return cost;
}

/* For candidate C, each sibling of candidate C, and each dependent of
   candidate C, determine whether the candidate is dependent upon a 
   phi that hides its basis.  If not, replace the candidate unconditionally.
   Otherwise, determine whether the cost of introducing compensation code
   for the candidate is offset by the gains from strength reduction.  If
   so, replace the candidate and introduce the compensation code.  */

static void
replace_uncond_cands_and_profitable_phis (slsr_cand_t c)
{
  if (phi_dependent_cand_p (c))
    {
      if (c->kind == CAND_MULT)
	{
	  /* A candidate dependent upon a phi will replace a multiply by 
	     a constant with an add, and will insert at most one add for
	     each phi argument.  Add these costs with the potential dead-code
	     savings to determine profitability.  */
	  bool speed = optimize_bb_for_speed_p (gimple_bb (c->cand_stmt));
	  int mult_savings = stmt_cost (c->cand_stmt, speed);
	  gimple phi = lookup_cand (c->def_phi)->cand_stmt;
	  tree phi_result = gimple_phi_result (phi);
	  int one_add_cost = add_cost (speed, 
				       TYPE_MODE (TREE_TYPE (phi_result)));
	  int add_costs = one_add_cost + phi_add_costs (phi, c, one_add_cost);
	  int cost = add_costs - mult_savings - c->dead_savings;

	  if (dump_file && (dump_flags & TDF_DETAILS))
	    {
	      fprintf (dump_file, "  Conditional candidate %d:\n", c->cand_num);
	      fprintf (dump_file, "    add_costs = %d\n", add_costs);
	      fprintf (dump_file, "    mult_savings = %d\n", mult_savings);
	      fprintf (dump_file, "    dead_savings = %d\n", c->dead_savings);
	      fprintf (dump_file, "    cost = %d\n", cost);
	      if (cost <= COST_NEUTRAL)
		fputs ("  Replacing...\n", dump_file);
	      else
		fputs ("  Not replaced.\n", dump_file);
	    }

	  if (cost <= COST_NEUTRAL)
	    replace_conditional_candidate (c);
	}
    }
  else
    replace_unconditional_candidate (c);

  if (c->sibling)
    replace_uncond_cands_and_profitable_phis (lookup_cand (c->sibling));

  if (c->dependent)
    replace_uncond_cands_and_profitable_phis (lookup_cand (c->dependent));
}

/* Count the number of candidates in the tree rooted at C that have
   not already been replaced under other interpretations.  */

static int
count_candidates (slsr_cand_t c)
{
  unsigned count = cand_already_replaced (c) ? 0 : 1;

  if (c->sibling)
    count += count_candidates (lookup_cand (c->sibling));

  if (c->dependent)
    count += count_candidates (lookup_cand (c->dependent));

  return count;
}

/* Increase the count of INCREMENT by one in the increment vector.
   INCREMENT is associated with candidate C.  If INCREMENT is to be
   conditionally executed as part of a conditional candidate replacement,
   IS_PHI_ADJUST is true, otherwise false.  If an initializer
   T_0 = stride * I is provided by a candidate that dominates all
   candidates with the same increment, also record T_0 for subsequent use.  */

static void
record_increment (slsr_cand_t c, widest_int increment, bool is_phi_adjust)
{
  bool found = false;
  unsigned i;

  /* Treat increments that differ only in sign as identical so as to
     share initializers, unless we are generating pointer arithmetic.  */
  if (!address_arithmetic_p && wi::neg_p (increment))
    increment = -increment;

  for (i = 0; i < incr_vec_len; i++)
    {
      if (incr_vec[i].incr == increment)
	{
	  incr_vec[i].count++;
	  found = true;

	  /* If we previously recorded an initializer that doesn't
	     dominate this candidate, it's not going to be useful to
	     us after all.  */
	  if (incr_vec[i].initializer
	      && !dominated_by_p (CDI_DOMINATORS,
				  gimple_bb (c->cand_stmt),
				  incr_vec[i].init_bb))
	    {
	      incr_vec[i].initializer = NULL_TREE;
	      incr_vec[i].init_bb = NULL;
	    }
	  
	  break;
	}
    }

  if (!found && incr_vec_len < MAX_INCR_VEC_LEN - 1)
    {
      /* The first time we see an increment, create the entry for it.
	 If this is the root candidate which doesn't have a basis, set
	 the count to zero.  We're only processing it so it can possibly
	 provide an initializer for other candidates.  */
      incr_vec[incr_vec_len].incr = increment;
      incr_vec[incr_vec_len].count = c->basis || is_phi_adjust ? 1 : 0;
      incr_vec[incr_vec_len].cost = COST_INFINITE;
      
      /* Optimistically record the first occurrence of this increment
	 as providing an initializer (if it does); we will revise this
	 opinion later if it doesn't dominate all other occurrences.
         Exception:  increments of -1, 0, 1 never need initializers;
	 and phi adjustments don't ever provide initializers.  */
      if (c->kind == CAND_ADD
	  && !is_phi_adjust
	  && c->index == increment
	  && (wi::gts_p (increment, 1)
	      || wi::lts_p (increment, -1))
	  && (gimple_assign_rhs_code (c->cand_stmt) == PLUS_EXPR
	      || gimple_assign_rhs_code (c->cand_stmt) == POINTER_PLUS_EXPR))
	{
	  tree t0 = NULL_TREE;
	  tree rhs1 = gimple_assign_rhs1 (c->cand_stmt);
	  tree rhs2 = gimple_assign_rhs2 (c->cand_stmt);
	  if (operand_equal_p (rhs1, c->base_expr, 0))
	    t0 = rhs2;
	  else if (operand_equal_p (rhs2, c->base_expr, 0))
	    t0 = rhs1;
	  if (t0
	      && SSA_NAME_DEF_STMT (t0)
	      && gimple_bb (SSA_NAME_DEF_STMT (t0)))
	    {
	      incr_vec[incr_vec_len].initializer = t0;
	      incr_vec[incr_vec_len++].init_bb
		= gimple_bb (SSA_NAME_DEF_STMT (t0));
	    }
	  else
	    {
	      incr_vec[incr_vec_len].initializer = NULL_TREE;
	      incr_vec[incr_vec_len++].init_bb = NULL;
	    }
	}
      else
	{
	  incr_vec[incr_vec_len].initializer = NULL_TREE;
	  incr_vec[incr_vec_len++].init_bb = NULL;
	}
    }
}

/* Given phi statement PHI that hides a candidate from its BASIS, find
   the increments along each incoming arc (recursively handling additional
   phis that may be present) and record them.  These increments are the
   difference in index between the index-adjusting statements and the
   index of the basis.  */

static void
record_phi_increments (slsr_cand_t basis, gimple phi)
{
  unsigned i;
  slsr_cand_t phi_cand = base_cand_from_table (gimple_phi_result (phi));
  
  for (i = 0; i < gimple_phi_num_args (phi); i++)
    {
      tree arg = gimple_phi_arg_def (phi, i);

      if (!operand_equal_p (arg, phi_cand->base_expr, 0))
	{
	  gimple arg_def = SSA_NAME_DEF_STMT (arg);

	  if (gimple_code (arg_def) == GIMPLE_PHI)
	    record_phi_increments (basis, arg_def);
	  else
	    {
	      slsr_cand_t arg_cand = base_cand_from_table (arg);
	      widest_int diff = arg_cand->index - basis->index;
	      record_increment (arg_cand, diff, PHI_ADJUST);
	    }
	}
    }
}

/* Determine how many times each unique increment occurs in the set
   of candidates rooted at C's parent, recording the data in the
   increment vector.  For each unique increment I, if an initializer
   T_0 = stride * I is provided by a candidate that dominates all
   candidates with the same increment, also record T_0 for subsequent
   use.  */

static void
record_increments (slsr_cand_t c)
{
  if (!cand_already_replaced (c))
    {
      if (!phi_dependent_cand_p (c))
	record_increment (c, cand_increment (c), NOT_PHI_ADJUST);
      else
	{
	  /* A candidate with a basis hidden by a phi will have one
	     increment for its relationship to the index represented by
	     the phi, and potentially additional increments along each
	     incoming edge.  For the root of the dependency tree (which
	     has no basis), process just the initial index in case it has
	     an initializer that can be used by subsequent candidates.  */
	  record_increment (c, c->index, NOT_PHI_ADJUST);

	  if (c->basis)
	    record_phi_increments (lookup_cand (c->basis),
				   lookup_cand (c->def_phi)->cand_stmt);
	}
    }

  if (c->sibling)
    record_increments (lookup_cand (c->sibling));

  if (c->dependent)
    record_increments (lookup_cand (c->dependent));
}

/* Add up and return the costs of introducing add statements that
   require the increment INCR on behalf of candidate C and phi
   statement PHI.  Accumulate into *SAVINGS the potential savings
   from removing existing statements that feed PHI and have no other
   uses.  */

static int
phi_incr_cost (slsr_cand_t c, const widest_int &incr, gimple phi, int *savings)
{
  unsigned i;
  int cost = 0;
  slsr_cand_t basis = lookup_cand (c->basis);
  slsr_cand_t phi_cand = base_cand_from_table (gimple_phi_result (phi));

  for (i = 0; i < gimple_phi_num_args (phi); i++)
    {
      tree arg = gimple_phi_arg_def (phi, i);

      if (!operand_equal_p (arg, phi_cand->base_expr, 0))
	{
	  gimple arg_def = SSA_NAME_DEF_STMT (arg);
      
	  if (gimple_code (arg_def) == GIMPLE_PHI)
	    {
	      int feeding_savings = 0;
	      cost += phi_incr_cost (c, incr, arg_def, &feeding_savings);
	      if (has_single_use (gimple_phi_result (arg_def)))
		*savings += feeding_savings;
	    }
	  else
	    {
	      slsr_cand_t arg_cand = base_cand_from_table (arg);
	      widest_int diff = arg_cand->index - basis->index;

	      if (incr == diff)
		{
		  tree basis_lhs = gimple_assign_lhs (basis->cand_stmt);
		  tree lhs = gimple_assign_lhs (arg_cand->cand_stmt);
		  cost += add_cost (true, TYPE_MODE (TREE_TYPE (basis_lhs)));
		  if (has_single_use (lhs))
		    *savings += stmt_cost (arg_cand->cand_stmt, true);
		}
	    }
	}
    }

  return cost;
}

/* Return the first candidate in the tree rooted at C that has not
   already been replaced, favoring siblings over dependents.  */

static slsr_cand_t
unreplaced_cand_in_tree (slsr_cand_t c)
{
  if (!cand_already_replaced (c))
    return c;

  if (c->sibling)
    {
      slsr_cand_t sib = unreplaced_cand_in_tree (lookup_cand (c->sibling));
      if (sib)
	return sib;
    }

  if (c->dependent)
    {
      slsr_cand_t dep = unreplaced_cand_in_tree (lookup_cand (c->dependent));
      if (dep)
	return dep;
    }

  return NULL;
}

/* Return TRUE if the candidates in the tree rooted at C should be
   optimized for speed, else FALSE.  We estimate this based on the block
   containing the most dominant candidate in the tree that has not yet
   been replaced.  */

static bool
optimize_cands_for_speed_p (slsr_cand_t c)
{
  slsr_cand_t c2 = unreplaced_cand_in_tree (c);
  gcc_assert (c2);
  return optimize_bb_for_speed_p (gimple_bb (c2->cand_stmt));
}

/* Add COST_IN to the lowest cost of any dependent path starting at
   candidate C or any of its siblings, counting only candidates along
   such paths with increment INCR.  Assume that replacing a candidate
   reduces cost by REPL_SAVINGS.  Also account for savings from any
   statements that would go dead.  If COUNT_PHIS is true, include
   costs of introducing feeding statements for conditional candidates.  */

static int
lowest_cost_path (int cost_in, int repl_savings, slsr_cand_t c,
		  const widest_int &incr, bool count_phis)
{
  int local_cost, sib_cost, savings = 0;
  widest_int cand_incr = cand_abs_increment (c);

  if (cand_already_replaced (c))
    local_cost = cost_in;
  else if (incr == cand_incr)
    local_cost = cost_in - repl_savings - c->dead_savings;
  else
    local_cost = cost_in - c->dead_savings;

  if (count_phis
      && phi_dependent_cand_p (c)
      && !cand_already_replaced (c))
    {
      gimple phi = lookup_cand (c->def_phi)->cand_stmt;
      local_cost += phi_incr_cost (c, incr, phi, &savings);

      if (has_single_use (gimple_phi_result (phi)))
	local_cost -= savings;
    }

  if (c->dependent)
    local_cost = lowest_cost_path (local_cost, repl_savings, 
				   lookup_cand (c->dependent), incr,
				   count_phis);

  if (c->sibling)
    {
      sib_cost = lowest_cost_path (cost_in, repl_savings,
				   lookup_cand (c->sibling), incr,
				   count_phis);
      local_cost = MIN (local_cost, sib_cost);
    }

  return local_cost;
}

/* Compute the total savings that would accrue from all replacements
   in the candidate tree rooted at C, counting only candidates with
   increment INCR.  Assume that replacing a candidate reduces cost
   by REPL_SAVINGS.  Also account for savings from statements that
   would go dead.  */

static int
total_savings (int repl_savings, slsr_cand_t c, const widest_int &incr,
	       bool count_phis)
{
  int savings = 0;
  widest_int cand_incr = cand_abs_increment (c);

  if (incr == cand_incr && !cand_already_replaced (c))
    savings += repl_savings + c->dead_savings;

  if (count_phis
      && phi_dependent_cand_p (c)
      && !cand_already_replaced (c))
    {
      int phi_savings = 0;
      gimple phi = lookup_cand (c->def_phi)->cand_stmt;
      savings -= phi_incr_cost (c, incr, phi, &phi_savings);

      if (has_single_use (gimple_phi_result (phi)))
	savings += phi_savings;
    }

  if (c->dependent)
    savings += total_savings (repl_savings, lookup_cand (c->dependent), incr,
			      count_phis);

  if (c->sibling)
    savings += total_savings (repl_savings, lookup_cand (c->sibling), incr,
			      count_phis);

  return savings;
}

/* Use target-specific costs to determine and record which increments
   in the current candidate tree are profitable to replace, assuming
   MODE and SPEED.  FIRST_DEP is the first dependent of the root of
   the candidate tree.

   One slight limitation here is that we don't account for the possible
   introduction of casts in some cases.  See replace_one_candidate for
   the cases where these are introduced.  This should probably be cleaned
   up sometime.  */

static void
analyze_increments (slsr_cand_t first_dep, enum machine_mode mode, bool speed)
{
  unsigned i;

  for (i = 0; i < incr_vec_len; i++)
    {
      HOST_WIDE_INT incr = incr_vec[i].incr.to_shwi ();

      /* If somehow this increment is bigger than a HWI, we won't
	 be optimizing candidates that use it.  And if the increment
	 has a count of zero, nothing will be done with it.  */
      if (!wi::fits_shwi_p (incr_vec[i].incr) || !incr_vec[i].count)
	incr_vec[i].cost = COST_INFINITE;

      /* Increments of 0, 1, and -1 are always profitable to replace,
	 because they always replace a multiply or add with an add or
	 copy, and may cause one or more existing instructions to go
	 dead.  Exception:  -1 can't be assumed to be profitable for
	 pointer addition.  */
      else if (incr == 0
	       || incr == 1
	       || (incr == -1
		   && (gimple_assign_rhs_code (first_dep->cand_stmt)
		       != POINTER_PLUS_EXPR)))
	incr_vec[i].cost = COST_NEUTRAL;
      
      /* FORNOW: If we need to add an initializer, give up if a cast from
	 the candidate's type to its stride's type can lose precision.
	 This could eventually be handled better by expressly retaining the
	 result of a cast to a wider type in the stride.  Example:

           short int _1;
	   _2 = (int) _1;
	   _3 = _2 * 10;
	   _4 = x + _3;    ADD: x + (10 * _1) : int
	   _5 = _2 * 15;
	   _6 = x + _3;    ADD: x + (15 * _1) : int

         Right now replacing _6 would cause insertion of an initializer
	 of the form "short int T = _1 * 5;" followed by a cast to 
	 int, which could overflow incorrectly.  Had we recorded _2 or
	 (int)_1 as the stride, this wouldn't happen.  However, doing
         this breaks other opportunities, so this will require some
	 care.  */
      else if (!incr_vec[i].initializer
	       && TREE_CODE (first_dep->stride) != INTEGER_CST
	       && !legal_cast_p_1 (first_dep->stride,
				   gimple_assign_lhs (first_dep->cand_stmt)))

	incr_vec[i].cost = COST_INFINITE;

      /* If we need to add an initializer, make sure we don't introduce
	 a multiply by a pointer type, which can happen in certain cast
	 scenarios.  FIXME: When cleaning up these cast issues, we can
         afford to introduce the multiply provided we cast out to an
         unsigned int of appropriate size.  */
      else if (!incr_vec[i].initializer
	       && TREE_CODE (first_dep->stride) != INTEGER_CST
	       && POINTER_TYPE_P (TREE_TYPE (first_dep->stride)))

	incr_vec[i].cost = COST_INFINITE;

      /* For any other increment, if this is a multiply candidate, we
	 must introduce a temporary T and initialize it with
	 T_0 = stride * increment.  When optimizing for speed, walk the
	 candidate tree to calculate the best cost reduction along any
	 path; if it offsets the fixed cost of inserting the initializer,
	 replacing the increment is profitable.  When optimizing for
         size, instead calculate the total cost reduction from replacing
	 all candidates with this increment.  */
      else if (first_dep->kind == CAND_MULT)
	{
	  int cost = mult_by_coeff_cost (incr, mode, speed);
	  int repl_savings = mul_cost (speed, mode) - add_cost (speed, mode);
	  if (speed)
	    cost = lowest_cost_path (cost, repl_savings, first_dep,
				     incr_vec[i].incr, COUNT_PHIS);
	  else
	    cost -= total_savings (repl_savings, first_dep, incr_vec[i].incr,
				   COUNT_PHIS);

	  incr_vec[i].cost = cost;
	}

      /* If this is an add candidate, the initializer may already
	 exist, so only calculate the cost of the initializer if it
	 doesn't.  We are replacing one add with another here, so the
	 known replacement savings is zero.  We will account for removal
	 of dead instructions in lowest_cost_path or total_savings.  */
      else
	{
	  int cost = 0;
	  if (!incr_vec[i].initializer)
	    cost = mult_by_coeff_cost (incr, mode, speed);

	  if (speed)
	    cost = lowest_cost_path (cost, 0, first_dep, incr_vec[i].incr,
				     DONT_COUNT_PHIS);
	  else
	    cost -= total_savings (0, first_dep, incr_vec[i].incr,
				   DONT_COUNT_PHIS);

	  incr_vec[i].cost = cost;
	}
    }
}

/* Return the nearest common dominator of BB1 and BB2.  If the blocks
   are identical, return the earlier of C1 and C2 in *WHERE.  Otherwise,
   if the NCD matches BB1, return C1 in *WHERE; if the NCD matches BB2,
   return C2 in *WHERE; and if the NCD matches neither, return NULL in
   *WHERE.  Note: It is possible for one of C1 and C2 to be NULL.  */

static basic_block
ncd_for_two_cands (basic_block bb1, basic_block bb2,
		   slsr_cand_t c1, slsr_cand_t c2, slsr_cand_t *where)
{
  basic_block ncd;

  if (!bb1)
    {
      *where = c2;
      return bb2;
    }

  if (!bb2)
    {
      *where = c1;
      return bb1;
    }

  ncd = nearest_common_dominator (CDI_DOMINATORS, bb1, bb2);
      
  /* If both candidates are in the same block, the earlier
     candidate wins.  */
  if (bb1 == ncd && bb2 == ncd)
    {
      if (!c1 || (c2 && c2->cand_num < c1->cand_num))
	*where = c2;
      else
	*where = c1;
    }

  /* Otherwise, if one of them produced a candidate in the
     dominator, that one wins.  */
  else if (bb1 == ncd)
    *where = c1;

  else if (bb2 == ncd)
    *where = c2;

  /* If neither matches the dominator, neither wins.  */
  else
    *where = NULL;

  return ncd;
}

/* Consider all candidates that feed PHI.  Find the nearest common
   dominator of those candidates requiring the given increment INCR.
   Further find and return the nearest common dominator of this result
   with block NCD.  If the returned block contains one or more of the
   candidates, return the earliest candidate in the block in *WHERE.  */

static basic_block
ncd_with_phi (slsr_cand_t c, const widest_int &incr, gimple phi,
	      basic_block ncd, slsr_cand_t *where)
{
  unsigned i;
  slsr_cand_t basis = lookup_cand (c->basis);
  slsr_cand_t phi_cand = base_cand_from_table (gimple_phi_result (phi));

  for (i = 0; i < gimple_phi_num_args (phi); i++)
    {
      tree arg = gimple_phi_arg_def (phi, i);

      if (!operand_equal_p (arg, phi_cand->base_expr, 0))
	{
	  gimple arg_def = SSA_NAME_DEF_STMT (arg);

	  if (gimple_code (arg_def) == GIMPLE_PHI)
	    ncd = ncd_with_phi (c, incr, arg_def, ncd, where);
	  else 
	    {
	      slsr_cand_t arg_cand = base_cand_from_table (arg);
	      widest_int diff = arg_cand->index - basis->index;

	      if ((incr == diff) || (!address_arithmetic_p && incr == -diff))
		ncd = ncd_for_two_cands (ncd, gimple_bb (arg_cand->cand_stmt),
					 *where, arg_cand, where);
	    }
	}
    }

  return ncd;
}

/* Consider the candidate C together with any candidates that feed
   C's phi dependence (if any).  Find and return the nearest common
   dominator of those candidates requiring the given increment INCR.
   If the returned block contains one or more of the candidates,
   return the earliest candidate in the block in *WHERE.  */

static basic_block
ncd_of_cand_and_phis (slsr_cand_t c, const widest_int &incr, slsr_cand_t *where)
{
  basic_block ncd = NULL;

  if (cand_abs_increment (c) == incr)
    {
      ncd = gimple_bb (c->cand_stmt);
      *where = c;
    }
  
  if (phi_dependent_cand_p (c))
    ncd = ncd_with_phi (c, incr, lookup_cand (c->def_phi)->cand_stmt,
			ncd, where);

  return ncd;
}

/* Consider all candidates in the tree rooted at C for which INCR
   represents the required increment of C relative to its basis.
   Find and return the basic block that most nearly dominates all
   such candidates.  If the returned block contains one or more of
   the candidates, return the earliest candidate in the block in
   *WHERE.  */

static basic_block
nearest_common_dominator_for_cands (slsr_cand_t c, const widest_int &incr,
				    slsr_cand_t *where)
{
  basic_block sib_ncd = NULL, dep_ncd = NULL, this_ncd = NULL, ncd;
  slsr_cand_t sib_where = NULL, dep_where = NULL, this_where = NULL, new_where;

  /* First find the NCD of all siblings and dependents.  */
  if (c->sibling)
    sib_ncd = nearest_common_dominator_for_cands (lookup_cand (c->sibling),
						  incr, &sib_where);
  if (c->dependent)
    dep_ncd = nearest_common_dominator_for_cands (lookup_cand (c->dependent),
						  incr, &dep_where);
  if (!sib_ncd && !dep_ncd)
    {
      new_where = NULL;
      ncd = NULL;
    }
  else if (sib_ncd && !dep_ncd)
    {
      new_where = sib_where;
      ncd = sib_ncd;
    }
  else if (dep_ncd && !sib_ncd)
    {
      new_where = dep_where;
      ncd = dep_ncd;
    }
  else
    ncd = ncd_for_two_cands (sib_ncd, dep_ncd, sib_where,
			     dep_where, &new_where);

  /* If the candidate's increment doesn't match the one we're interested
     in (and nor do any increments for feeding defs of a phi-dependence),
     then the result depends only on siblings and dependents.  */
  this_ncd = ncd_of_cand_and_phis (c, incr, &this_where);

  if (!this_ncd || cand_already_replaced (c))
    {
      *where = new_where;
      return ncd;
    }

  /* Otherwise, compare this candidate with the result from all siblings
     and dependents.  */
  ncd = ncd_for_two_cands (ncd, this_ncd, new_where, this_where, where);

  return ncd;
}

/* Return TRUE if the increment indexed by INDEX is profitable to replace.  */

static inline bool
profitable_increment_p (unsigned index)
{
  return (incr_vec[index].cost <= COST_NEUTRAL);
}

/* For each profitable increment in the increment vector not equal to
   0 or 1 (or -1, for non-pointer arithmetic), find the nearest common
   dominator of all statements in the candidate chain rooted at C
   that require that increment, and insert an initializer
   T_0 = stride * increment at that location.  Record T_0 with the
   increment record.  */

static void
insert_initializers (slsr_cand_t c)
{
  unsigned i;

  for (i = 0; i < incr_vec_len; i++)
    {
      basic_block bb;
      slsr_cand_t where = NULL;
      gimple init_stmt;
      tree stride_type, new_name, incr_tree;
      widest_int incr = incr_vec[i].incr;

      if (!profitable_increment_p (i)
	  || incr == 1
	  || (incr == -1
	      && gimple_assign_rhs_code (c->cand_stmt) != POINTER_PLUS_EXPR)
	  || incr == 0)
	continue;

      /* We may have already identified an existing initializer that
	 will suffice.  */
      if (incr_vec[i].initializer)
	{
	  if (dump_file && (dump_flags & TDF_DETAILS))
	    {
	      fputs ("Using existing initializer: ", dump_file);
	      print_gimple_stmt (dump_file,
				 SSA_NAME_DEF_STMT (incr_vec[i].initializer),
				 0, 0);
	    }
	  continue;
	}

      /* Find the block that most closely dominates all candidates
	 with this increment.  If there is at least one candidate in
	 that block, the earliest one will be returned in WHERE.  */
      bb = nearest_common_dominator_for_cands (c, incr, &where);

      /* Create a new SSA name to hold the initializer's value.  */
      stride_type = TREE_TYPE (c->stride);
      new_name = make_temp_ssa_name (stride_type, NULL, "slsr");
      incr_vec[i].initializer = new_name;

      /* Create the initializer and insert it in the latest possible
	 dominating position.  */
      incr_tree = wide_int_to_tree (stride_type, incr);
      init_stmt = gimple_build_assign_with_ops (MULT_EXPR, new_name,
						c->stride, incr_tree);
      if (where)
	{
	  gimple_stmt_iterator gsi = gsi_for_stmt (where->cand_stmt);
	  gsi_insert_before (&gsi, init_stmt, GSI_SAME_STMT);
	  gimple_set_location (init_stmt, gimple_location (where->cand_stmt));
	}
      else
	{
	  gimple_stmt_iterator gsi = gsi_last_bb (bb);
	  gimple basis_stmt = lookup_cand (c->basis)->cand_stmt;

	  if (!gsi_end_p (gsi) && is_ctrl_stmt (gsi_stmt (gsi)))
	    gsi_insert_before (&gsi, init_stmt, GSI_SAME_STMT);
	  else
	    gsi_insert_after (&gsi, init_stmt, GSI_SAME_STMT);

	  gimple_set_location (init_stmt, gimple_location (basis_stmt));
	}

      if (dump_file && (dump_flags & TDF_DETAILS))
	{
	  fputs ("Inserting initializer: ", dump_file);
	  print_gimple_stmt (dump_file, init_stmt, 0, 0);
	}
    }
}

/* Return TRUE iff all required increments for candidates feeding PHI
   are profitable to replace on behalf of candidate C.  */

static bool
all_phi_incrs_profitable (slsr_cand_t c, gimple phi)
{
  unsigned i;
  slsr_cand_t basis = lookup_cand (c->basis);
  slsr_cand_t phi_cand = base_cand_from_table (gimple_phi_result (phi));

  for (i = 0; i < gimple_phi_num_args (phi); i++)
    {
      tree arg = gimple_phi_arg_def (phi, i);

      if (!operand_equal_p (arg, phi_cand->base_expr, 0))
	{
	  gimple arg_def = SSA_NAME_DEF_STMT (arg);

	  if (gimple_code (arg_def) == GIMPLE_PHI)
	    {
	      if (!all_phi_incrs_profitable (c, arg_def))
		return false;
	    }
	  else
	    {
	      int j;
	      slsr_cand_t arg_cand = base_cand_from_table (arg);
	      widest_int increment = arg_cand->index - basis->index;

	      if (!address_arithmetic_p && wi::neg_p (increment))
		increment = -increment;

	      j = incr_vec_index (increment);

	      if (dump_file && (dump_flags & TDF_DETAILS))
		{
		  fprintf (dump_file, "  Conditional candidate %d, phi: ",
			   c->cand_num);
		  print_gimple_stmt (dump_file, phi, 0, 0);
		  fputs ("    increment: ", dump_file);
		  print_decs (increment, dump_file);
		  if (j < 0)
		    fprintf (dump_file,
			     "\n  Not replaced; incr_vec overflow.\n");
		  else {
		    fprintf (dump_file, "\n    cost: %d\n", incr_vec[j].cost);
		    if (profitable_increment_p (j))
		      fputs ("  Replacing...\n", dump_file);
		    else
		      fputs ("  Not replaced.\n", dump_file);
		  }
		}

	      if (j < 0 || !profitable_increment_p (j))
		return false;
	    }
	}
    }

  return true;
}
  
/* Create a NOP_EXPR that copies FROM_EXPR into a new SSA name of
   type TO_TYPE, and insert it in front of the statement represented
   by candidate C.  Use *NEW_VAR to create the new SSA name.  Return
   the new SSA name.  */

static tree
introduce_cast_before_cand (slsr_cand_t c, tree to_type, tree from_expr)
{
  tree cast_lhs;
  gimple cast_stmt;
  gimple_stmt_iterator gsi = gsi_for_stmt (c->cand_stmt);

  cast_lhs = make_temp_ssa_name (to_type, NULL, "slsr");
  cast_stmt = gimple_build_assign_with_ops (NOP_EXPR, cast_lhs,
					    from_expr, NULL_TREE);
  gimple_set_location (cast_stmt, gimple_location (c->cand_stmt));
  gsi_insert_before (&gsi, cast_stmt, GSI_SAME_STMT);

  if (dump_file && (dump_flags & TDF_DETAILS))
    {
      fputs ("  Inserting: ", dump_file);
      print_gimple_stmt (dump_file, cast_stmt, 0, 0);
    }

  return cast_lhs;
}

/* Replace the RHS of the statement represented by candidate C with 
   NEW_CODE, NEW_RHS1, and NEW_RHS2, provided that to do so doesn't
   leave C unchanged or just interchange its operands.  The original
   operation and operands are in OLD_CODE, OLD_RHS1, and OLD_RHS2.
   If the replacement was made and we are doing a details dump,
   return the revised statement, else NULL.  */

static gimple
replace_rhs_if_not_dup (enum tree_code new_code, tree new_rhs1, tree new_rhs2,
			enum tree_code old_code, tree old_rhs1, tree old_rhs2,
			slsr_cand_t c)
{
  if (new_code != old_code
      || ((!operand_equal_p (new_rhs1, old_rhs1, 0)
	   || !operand_equal_p (new_rhs2, old_rhs2, 0))
	  && (!operand_equal_p (new_rhs1, old_rhs2, 0)
	      || !operand_equal_p (new_rhs2, old_rhs1, 0))))
    {
      gimple_stmt_iterator gsi = gsi_for_stmt (c->cand_stmt);
      gimple_assign_set_rhs_with_ops (&gsi, new_code, new_rhs1, new_rhs2);
      update_stmt (gsi_stmt (gsi));
      c->cand_stmt = gsi_stmt (gsi);

      if (dump_file && (dump_flags & TDF_DETAILS))
	return gsi_stmt (gsi);
    }

  else if (dump_file && (dump_flags & TDF_DETAILS))
    fputs ("  (duplicate, not actually replacing)\n", dump_file);

  return NULL;
}

/* Strength-reduce the statement represented by candidate C by replacing
   it with an equivalent addition or subtraction.  I is the index into
   the increment vector identifying C's increment.  NEW_VAR is used to
   create a new SSA name if a cast needs to be introduced.  BASIS_NAME
   is the rhs1 to use in creating the add/subtract.  */

static void
replace_one_candidate (slsr_cand_t c, unsigned i, tree basis_name)
{
  gimple stmt_to_print = NULL;
  tree orig_rhs1, orig_rhs2;
  tree rhs2;
  enum tree_code orig_code, repl_code;
  widest_int cand_incr;

  orig_code = gimple_assign_rhs_code (c->cand_stmt);
  orig_rhs1 = gimple_assign_rhs1 (c->cand_stmt);
  orig_rhs2 = gimple_assign_rhs2 (c->cand_stmt);
  cand_incr = cand_increment (c);

  if (dump_file && (dump_flags & TDF_DETAILS))
    {
      fputs ("Replacing: ", dump_file);
      print_gimple_stmt (dump_file, c->cand_stmt, 0, 0);
      stmt_to_print = c->cand_stmt;
    }

  if (address_arithmetic_p)
    repl_code = POINTER_PLUS_EXPR;
  else
    repl_code = PLUS_EXPR;

  /* If the increment has an initializer T_0, replace the candidate
     statement with an add of the basis name and the initializer.  */
  if (incr_vec[i].initializer)
    {
      tree init_type = TREE_TYPE (incr_vec[i].initializer);
      tree orig_type = TREE_TYPE (orig_rhs2);

      if (types_compatible_p (orig_type, init_type))
	rhs2 = incr_vec[i].initializer;
      else
	rhs2 = introduce_cast_before_cand (c, orig_type,
					   incr_vec[i].initializer);

      if (incr_vec[i].incr != cand_incr)
	{
	  gcc_assert (repl_code == PLUS_EXPR);
	  repl_code = MINUS_EXPR;
	}

      stmt_to_print = replace_rhs_if_not_dup (repl_code, basis_name, rhs2,
					      orig_code, orig_rhs1, orig_rhs2,
					      c);
    }

  /* Otherwise, the increment is one of -1, 0, and 1.  Replace
     with a subtract of the stride from the basis name, a copy
     from the basis name, or an add of the stride to the basis
     name, respectively.  It may be necessary to introduce a
     cast (or reuse an existing cast).  */
  else if (cand_incr == 1)
    {
      tree stride_type = TREE_TYPE (c->stride);
      tree orig_type = TREE_TYPE (orig_rhs2);
      
      if (types_compatible_p (orig_type, stride_type))
	rhs2 = c->stride;
      else
	rhs2 = introduce_cast_before_cand (c, orig_type, c->stride);
      
      stmt_to_print = replace_rhs_if_not_dup (repl_code, basis_name, rhs2,
					      orig_code, orig_rhs1, orig_rhs2,
					      c);
    }

  else if (cand_incr == -1)
    {
      tree stride_type = TREE_TYPE (c->stride);
      tree orig_type = TREE_TYPE (orig_rhs2);
      gcc_assert (repl_code != POINTER_PLUS_EXPR);
      
      if (types_compatible_p (orig_type, stride_type))
	rhs2 = c->stride;
      else
	rhs2 = introduce_cast_before_cand (c, orig_type, c->stride);
      
      if (orig_code != MINUS_EXPR
	  || !operand_equal_p (basis_name, orig_rhs1, 0)
	  || !operand_equal_p (rhs2, orig_rhs2, 0))
	{
	  gimple_stmt_iterator gsi = gsi_for_stmt (c->cand_stmt);
	  gimple_assign_set_rhs_with_ops (&gsi, MINUS_EXPR, basis_name, rhs2);
	  update_stmt (gsi_stmt (gsi));
          c->cand_stmt = gsi_stmt (gsi);

	  if (dump_file && (dump_flags & TDF_DETAILS))
	    stmt_to_print = gsi_stmt (gsi);
	}
      else if (dump_file && (dump_flags & TDF_DETAILS))
	fputs ("  (duplicate, not actually replacing)\n", dump_file);
    }

  else if (cand_incr == 0)
    {
      tree lhs = gimple_assign_lhs (c->cand_stmt);
      tree lhs_type = TREE_TYPE (lhs);
      tree basis_type = TREE_TYPE (basis_name);
      
      if (types_compatible_p (lhs_type, basis_type))
	{
	  gimple copy_stmt = gimple_build_assign (lhs, basis_name);
	  gimple_stmt_iterator gsi = gsi_for_stmt (c->cand_stmt);
	  gimple_set_location (copy_stmt, gimple_location (c->cand_stmt));
	  gsi_replace (&gsi, copy_stmt, false);
	  c->cand_stmt = copy_stmt;

	  if (dump_file && (dump_flags & TDF_DETAILS))
	    stmt_to_print = copy_stmt;
	}
      else
	{
	  gimple_stmt_iterator gsi = gsi_for_stmt (c->cand_stmt);
	  gimple cast_stmt = gimple_build_assign_with_ops (NOP_EXPR, lhs,
							   basis_name,
							   NULL_TREE);
	  gimple_set_location (cast_stmt, gimple_location (c->cand_stmt));
	  gsi_replace (&gsi, cast_stmt, false);
	  c->cand_stmt = cast_stmt;

	  if (dump_file && (dump_flags & TDF_DETAILS))
	    stmt_to_print = cast_stmt;
	}
    }
  else
    gcc_unreachable ();
  
  if (dump_file && (dump_flags & TDF_DETAILS) && stmt_to_print)
    {
      fputs ("With: ", dump_file);
      print_gimple_stmt (dump_file, stmt_to_print, 0, 0);
      fputs ("\n", dump_file);
    }
}

/* For each candidate in the tree rooted at C, replace it with
   an increment if such has been shown to be profitable.  */

static void
replace_profitable_candidates (slsr_cand_t c)
{
  if (!cand_already_replaced (c))
    {
      widest_int increment = cand_abs_increment (c);
      enum tree_code orig_code = gimple_assign_rhs_code (c->cand_stmt);
      int i;

      i = incr_vec_index (increment);

      /* Only process profitable increments.  Nothing useful can be done
	 to a cast or copy.  */
      if (i >= 0
	  && profitable_increment_p (i) 
	  && orig_code != MODIFY_EXPR
	  && orig_code != NOP_EXPR)
	{
	  if (phi_dependent_cand_p (c))
	    {
	      gimple phi = lookup_cand (c->def_phi)->cand_stmt;

	      if (all_phi_incrs_profitable (c, phi))
		{
		  /* Look up the LHS SSA name from C's basis.  This will be 
		     the RHS1 of the adds we will introduce to create new
		     phi arguments.  */
		  slsr_cand_t basis = lookup_cand (c->basis);
		  tree basis_name = gimple_assign_lhs (basis->cand_stmt);

		  /* Create a new phi statement that will represent C's true
		     basis after the transformation is complete.  */
		  location_t loc = gimple_location (c->cand_stmt);
		  tree name = create_phi_basis (c, phi, basis_name,
						loc, UNKNOWN_STRIDE);

		  /* Replace C with an add of the new basis phi and the
		     increment.  */
		  replace_one_candidate (c, i, name);
		}
	    }
	  else
	    {
	      slsr_cand_t basis = lookup_cand (c->basis);
	      tree basis_name = gimple_assign_lhs (basis->cand_stmt);
	      replace_one_candidate (c, i, basis_name);
	    }
	}
    }

  if (c->sibling)
    replace_profitable_candidates (lookup_cand (c->sibling));

  if (c->dependent)
    replace_profitable_candidates (lookup_cand (c->dependent));
}

/* Analyze costs of related candidates in the candidate vector,
   and make beneficial replacements.  */

static void
analyze_candidates_and_replace (void)
{
  unsigned i;
  slsr_cand_t c;

  /* Each candidate that has a null basis and a non-null
     dependent is the root of a tree of related statements.
     Analyze each tree to determine a subset of those
     statements that can be replaced with maximum benefit.  */
  FOR_EACH_VEC_ELT (cand_vec, i, c)
    {
      slsr_cand_t first_dep;

      if (c->basis != 0 || c->dependent == 0)
	continue;

      if (dump_file && (dump_flags & TDF_DETAILS))
	fprintf (dump_file, "\nProcessing dependency tree rooted at %d.\n",
		 c->cand_num);

      first_dep = lookup_cand (c->dependent);

      /* If this is a chain of CAND_REFs, unconditionally replace
	 each of them with a strength-reduced data reference.  */
      if (c->kind == CAND_REF)
	replace_refs (c);

      /* If the common stride of all related candidates is a known
	 constant, each candidate without a phi-dependence can be
	 profitably replaced.  Each replaces a multiply by a single
	 add, with the possibility that a feeding add also goes dead.
	 A candidate with a phi-dependence is replaced only if the
	 compensation code it requires is offset by the strength
	 reduction savings.  */
      else if (TREE_CODE (c->stride) == INTEGER_CST)
	replace_uncond_cands_and_profitable_phis (first_dep);

      /* When the stride is an SSA name, it may still be profitable
	 to replace some or all of the dependent candidates, depending
	 on whether the introduced increments can be reused, or are
	 less expensive to calculate than the replaced statements.  */
      else
	{
	  enum machine_mode mode;
	  bool speed;

	  /* Determine whether we'll be generating pointer arithmetic
	     when replacing candidates.  */
	  address_arithmetic_p = (c->kind == CAND_ADD
				  && POINTER_TYPE_P (c->cand_type));

	  /* If all candidates have already been replaced under other
	     interpretations, nothing remains to be done.  */
	  if (!count_candidates (c))
	    continue;

	  /* Construct an array of increments for this candidate chain.  */
	  incr_vec = XNEWVEC (incr_info, MAX_INCR_VEC_LEN);
	  incr_vec_len = 0;
	  record_increments (c);

	  /* Determine which increments are profitable to replace.  */
	  mode = TYPE_MODE (TREE_TYPE (gimple_assign_lhs (c->cand_stmt)));
	  speed = optimize_cands_for_speed_p (c);
	  analyze_increments (first_dep, mode, speed);

	  /* Insert initializers of the form T_0 = stride * increment
	     for use in profitable replacements.  */
	  insert_initializers (first_dep);
	  dump_incr_vec ();

	  /* Perform the replacements.  */
	  replace_profitable_candidates (first_dep);
	  free (incr_vec);
	}
    }
}

static unsigned
execute_strength_reduction (void)
{
  /* Create the obstack where candidates will reside.  */
  gcc_obstack_init (&cand_obstack);

  /* Allocate the candidate vector.  */
  cand_vec.create (128);

  /* Allocate the mapping from statements to candidate indices.  */
  stmt_cand_map = pointer_map_create ();

  /* Create the obstack where candidate chains will reside.  */
  gcc_obstack_init (&chain_obstack);

  /* Allocate the mapping from base expressions to candidate chains.  */
  base_cand_map.create (500);

  /* Allocate the mapping from bases to alternative bases.  */
  alt_base_map = pointer_map_create ();

  /* Initialize the loop optimizer.  We need to detect flow across
     back edges, and this gives us dominator information as well.  */
  loop_optimizer_init (AVOID_CFG_MODIFICATIONS);

  /* Walk the CFG in predominator order looking for strength reduction
     candidates.  */
  find_candidates_dom_walker (CDI_DOMINATORS)
    .walk (cfun->cfg->x_entry_block_ptr);

  if (dump_file && (dump_flags & TDF_DETAILS))
    {
      dump_cand_vec ();
      dump_cand_chains ();
    }

  pointer_map_destroy (alt_base_map);
  free_affine_expand_cache (&name_expansions);

  /* Analyze costs and make appropriate replacements.  */
  analyze_candidates_and_replace ();

  loop_optimizer_finalize ();
  base_cand_map.dispose ();
  obstack_free (&chain_obstack, NULL);
  pointer_map_destroy (stmt_cand_map);
  cand_vec.release ();
  obstack_free (&cand_obstack, NULL);

  return 0;
}

static bool
gate_strength_reduction (void)
{
  return flag_tree_slsr;
}

namespace {

const pass_data pass_data_strength_reduction =
{
  GIMPLE_PASS, /* type */
  "slsr", /* name */
  OPTGROUP_NONE, /* optinfo_flags */
  true, /* has_gate */
  true, /* has_execute */
  TV_GIMPLE_SLSR, /* tv_id */
  ( PROP_cfg | PROP_ssa ), /* properties_required */
  0, /* properties_provided */
  0, /* properties_destroyed */
  0, /* todo_flags_start */
  TODO_verify_ssa, /* todo_flags_finish */
};

class pass_strength_reduction : public gimple_opt_pass
{
public:
  pass_strength_reduction (gcc::context *ctxt)
    : gimple_opt_pass (pass_data_strength_reduction, ctxt)
  {}

  /* opt_pass methods: */
  bool gate () { return gate_strength_reduction (); }
  unsigned int execute () { return execute_strength_reduction (); }

}; // class pass_strength_reduction

} // anon namespace

gimple_opt_pass *
make_pass_strength_reduction (gcc::context *ctxt)
{
  return new pass_strength_reduction (ctxt);
}<|MERGE_RESOLUTION|>--- conflicted
+++ resolved
@@ -62,11 +62,8 @@
 #include "expmed.h"
 #include "params.h"
 #include "tree-ssa-address.h"
-<<<<<<< HEAD
+#include "tree-affine.h"
 #include "wide-int-print.h"
-=======
-#include "tree-affine.h"
->>>>>>> 81927967
  
 /* Information about a strength reduction candidate.  Each statement
@@ -458,7 +455,7 @@
 
       tree_to_aff_combination_expand (base, TREE_TYPE (base),
 				      &aff, &name_expansions);
-      aff.offset = tree_to_double_int (integer_zero_node);
+      aff.offset = 0;
       expr = aff_combination_to_tree (&aff);
 
       result = (tree *) pointer_map_insert (alt_base_map, base);
@@ -630,13 +627,8 @@
      a2[i + 20][j] = 2;  */
 
 static slsr_cand_t
-<<<<<<< HEAD
-alloc_cand_and_find_basis (enum cand_kind kind, gimple gs, tree base, 
+alloc_cand_and_find_basis (enum cand_kind kind, gimple gs, tree base,
 			   const widest_int &index, tree stride, tree ctype,
-=======
-alloc_cand_and_find_basis (enum cand_kind kind, gimple gs, tree base,
-			   double_int index, tree stride, tree ctype,
->>>>>>> 81927967
 			   unsigned savings)
 {
   slsr_cand_t c = (slsr_cand_t) obstack_alloc (&cand_obstack,
